# coding=utf-8
# Copyright (C) 2025 the HuggingFace Inc. team. All rights reserved.
#
# Licensed under the Apache License, Version 2.0 (the "License");
# you may not use this file except in compliance with the License.
# You may obtain a copy of the License at
#
#     http://www.apache.org/licenses/LICENSE-2.0
#
# Unless required by applicable law or agreed to in writing, software
# distributed under the License is distributed on an "AS IS" BASIS,
# WITHOUT WARRANTIES OR CONDITIONS OF ANY KIND, either express or implied.
# See the License for the specific language governing permissions and
# limitations under the License.

from __future__ import annotations

from copy import deepcopy
from typing import TYPE_CHECKING

from .core_model_loading import (
    Chunk,
    Concatenate,
    ErnieFuseAndSplitTextVisionExperts,
    MergeModulelist,
    Transpose,
    WeightConverter,
    WeightRenaming,
)
from .utils import is_torch_available


if is_torch_available():
    import torch


if TYPE_CHECKING:
    from .modeling_utils import PreTrainedModel
    from .quantizers import HfQuantizer


def _build_checkpoint_conversion_mapping():
    mapping = {
        "mixtral": [
            WeightRenaming(".block_sparse_moe.gate", ".mlp.gate"),
            WeightConverter(
                source_patterns=[
                    "block_sparse_moe.experts.*.w1.weight",
                    "block_sparse_moe.experts.*.w3.weight",
                ],  # you give me a list of 2 keys, I collect a list of a list of tensors
                target_patterns="mlp.experts.gate_up_proj",  # target key gets the list of two tensors
                operations=[
                    MergeModulelist(
                        dim=0
                    ),  # each process has two lists of tensors, we cat each list. -> we end up with 2 tensors
                    Concatenate(dim=1),  # each process has 2 tensors, gate and up, we concat them into gate_up
                ],  # we want the loading to add this shard operation here. Though we can't shard after concats and merge, needs to be first
            ),
            WeightConverter(
                source_patterns=[
                    "block_sparse_moe.experts.*.w2.weight",
                ],
                target_patterns="mlp.experts.down_proj",  # target key gets the list of two tensors
                operations=[
                    MergeModulelist(
                        dim=0
                    ),  # each process has two lists of tensors, we cat each list. -> we end up with 2 tensors
                ],  # we want the loading to add this shard operation here. Though we can't shard after concats and merge, needs to be first
            ),
        ],
        "qwen2_moe": [
            WeightConverter(
                source_patterns=[
                    "mlp.experts.*.gate_proj.weight",
                    "mlp.experts.*.up_proj.weight",
                ],
                target_patterns="mlp.experts.gate_up_proj",
                operations=[MergeModulelist(dim=0), Concatenate(dim=1)],
            ),
            WeightConverter(
                source_patterns="mlp.experts.*.down_proj.weight",
                target_patterns="mlp.experts.down_proj",
                operations=[MergeModulelist(dim=0)],
            ),
        ],
        "phimoe": [
            WeightConverter(
                source_patterns=[
                    "mlp.experts.*.w1.weight",
                    "mlp.experts.*.w3.weight",
                ],
                target_patterns="mlp.experts.gate_up_proj",
                operations=[MergeModulelist(dim=0), Concatenate(dim=1)],
            ),
            WeightConverter(
                source_patterns="mlp.experts.*.w2.weight",
                target_patterns="mlp.experts.down_proj",
                operations=[MergeModulelist(dim=0)],
            ),
        ],
        "lfm2_moe": [
            WeightConverter(
                source_patterns=[
                    "feed_forward.experts.*.w1.weight",
                    "feed_forward.experts.*.w3.weight",
                ],
                target_patterns="feed_forward.experts.gate_up_proj",
                operations=[MergeModulelist(dim=0), Concatenate(dim=1)],
            ),
            WeightConverter(
                source_patterns="feed_forward.experts.*.w2.weight",
                target_patterns="feed_forward.experts.down_proj",
                operations=[MergeModulelist(dim=0)],
            ),
        ],
        "ernie4_5_vl": [
            # vision
            WeightRenaming("vision_model", "vision_tower"),
            # resampler
            WeightRenaming("spatial_linear.0", "spatial_linear.fc1"),
            WeightRenaming("spatial_linear.2", "spatial_linear.fc2"),
            WeightRenaming("spatial_linear.3", "spatial_linear.ln"),
            WeightRenaming("temporal_linear.0", "temporal_linear.fc1"),
            WeightRenaming("temporal_linear.2", "temporal_linear.fc2"),
            WeightRenaming("temporal_linear.3", "temporal_linear.ln"),
            # language model
            WeightRenaming(r"(?<!language_model\.)embed_tokens", "language_model.embed_tokens"),
            WeightRenaming(r"(?<!language_model\.)layers", "language_model.layers"),
            WeightConverter(
                source_patterns="mlp.gate.weight_1",
                target_patterns="mlp.vision_moe.gate.weight",
                operations=[Transpose(dim0=0, dim1=1)],
            ),
            WeightConverter(
                source_patterns="mlp.gate.weight",
                target_patterns="mlp.text_moe.gate.weight",
                operations=[Transpose(dim0=0, dim1=1)],
            ),
            WeightConverter(
                source_patterns=["mlp.moe_statics.e_score_correction_bias"],
                target_patterns=[
                    "mlp.text_moe.gate.moe_statics.e_score_correction_bias",
                    "mlp.vision_moe.gate.moe_statics.e_score_correction_bias",
                ],
                operations=[Chunk(dim=0)],
            ),
            WeightConverter(
                source_patterns=["experts.*.down_proj.weight"],
                target_patterns=[
                    "text_moe.experts.down_proj",
                    "vision_moe.experts.down_proj",
                ],
                operations=[ErnieFuseAndSplitTextVisionExperts(stack_dim=0, concat_dim=1)],
            ),
            WeightConverter(
                source_patterns=[
                    "experts.*.gate_proj.weight",
                    "experts.*.up_proj.weight",
                ],
                target_patterns=[
                    "text_moe.experts.gate_up_proj",
                    "vision_moe.experts.gate_up_proj",
                ],
                operations=[ErnieFuseAndSplitTextVisionExperts(stack_dim=0, concat_dim=1)],
            ),
        ],
        "jamba": [
            WeightConverter(
                source_patterns=[
                    "feed_forward.experts.*.gate_proj.weight",
                    "feed_forward.experts.*.up_proj.weight",
                ],
                target_patterns="feed_forward.experts.gate_up_proj",
                operations=[MergeModulelist(dim=0), Concatenate(dim=1)],
            ),
            WeightConverter(
                source_patterns="feed_forward.experts.*.down_proj.weight",
                target_patterns="feed_forward.experts.down_proj",
                operations=[MergeModulelist(dim=0)],
            ),
        ],
        "timm_wrapper": [
            # Simply add the prefix `timm_model`
            # TODO: Would be probably much cleaner with a `add_prefix` argument in WeightRenaming
            WeightRenaming(
                source_patterns=r"(.+)",
                target_patterns=r"timm_model.\1",
            )
        ],
        "legacy": [
            WeightRenaming(
                source_patterns="LayerNorm.gamma",
                target_patterns="LayerNorm.weight",
            ),
            WeightRenaming(
                source_patterns="LayerNorm.beta",
                target_patterns="LayerNorm.bias",
            ),
        ],
    }
    if hasattr(torch.nn.utils.parametrizations, "weight_norm"):
        mapping["legacy"] += [
            WeightRenaming(
                source_patterns="weight_g",
                target_patterns="parametrizations.weight.original0",
            ),
            WeightRenaming(
                source_patterns="weight_v",
                target_patterns="parametrizations.weight.original1",
            ),
        ]
    else:
        mapping["legacy"] += [
            WeightRenaming(
                source_patterns="parametrizations.weight.original0",
                target_patterns="weight_g",
            ),
            WeightRenaming(
                source_patterns="parametrizations.weight.original1",
                target_patterns="weight_v",
            ),
        ]

    mapping["deepseek_v2"] = mapping["qwen2_moe"].copy()
    mapping["deepseek_v3"] = mapping["qwen2_moe"].copy()
    mapping["dots1"] = mapping["qwen2_moe"].copy()
    mapping["ernie4_5_moe"] = mapping["qwen2_moe"].copy()
    mapping["ernie4_5_moe"] += [
        WeightRenaming("mlp.moe_statics.e_score_correction_bias", "mlp.gate.moe_statics.e_score_correction_bias")
    ]
    mapping["glm4_moe"] = mapping["qwen2_moe"].copy()
    mapping["glm4v_moe"] = mapping["qwen2_moe"].copy()
    mapping["longcat_flash"] = mapping["qwen2_moe"].copy()
    mapping["qwen3_moe"] = mapping["qwen2_moe"].copy()
    mapping["qwen3_omni_moe"] = mapping["qwen2_moe"].copy()
    mapping["qwen3_next"] = mapping["qwen2_moe"].copy()
    mapping["qwen3_vl_moe"] = mapping["qwen2_moe"].copy()
    mapping["hunyuan_v1_moe"] = mapping["qwen2_moe"].copy()
    mapping["minimax"] = mapping["mixtral"].copy()
    mapping["flex_olmo"] = mapping["qwen2_moe"].copy()
    mapping["olmoe"] = mapping["qwen2_moe"].copy()

    return mapping


_checkpoint_conversion_mapping_cache = None


def get_checkpoint_conversion_mapping(model_type):
    global _checkpoint_conversion_mapping_cache
    if _checkpoint_conversion_mapping_cache is None:
        _checkpoint_conversion_mapping_cache = _build_checkpoint_conversion_mapping()
    return deepcopy(_checkpoint_conversion_mapping_cache.get(model_type))


<<<<<<< HEAD
=======
def register_checkpoint_conversion_mapping(
    model_type: str, mapping: list[WeightConverter | WeightRenaming], overwrite: bool = False
) -> None:
    global _checkpoint_conversion_mapping_cache
    if _checkpoint_conversion_mapping_cache is None:
        _checkpoint_conversion_mapping_cache = _build_checkpoint_conversion_mapping()
    if model_type in _checkpoint_conversion_mapping_cache and not overwrite:
        raise ValueError(f"Model type {model_type} already exists in the checkpoint conversion mapping.")
    _checkpoint_conversion_mapping_cache[model_type] = mapping


# DO NOT MODIFY, KEPT FOR BC ONLY
VLMS = [
    "aria",
    "ayavision",
    "colpali",
    "emu3",
    "fuyu",
    "gotocr2",
    "gemma3",
    "internvl",
    "llava",  # all llava prefixed models fall under this check
    "mistral3",
    "mllama",
    "paligemma",
    "shieldgemma2",
    "qwen2vl",
    "qwen2_5_vl",
    "videollava",
    "vipllava",
    "sam3_video",
    "sam3",
    "sam3_tracker",
    "sam3_tracker_video",
    "paddleocrvl",
]


>>>>>>> dfe6e4c0
def get_model_conversion_mapping(
    model: PreTrainedModel,
    key_mapping: dict[str, str] | None = None,
    hf_quantizer: HfQuantizer | None = None,
    add_legacy: bool = True,
) -> list[WeightConverter | WeightRenaming]:
    """
    For a given `model`, obtain the weight conversion mapping if any are registered either as a simple renaming
    `_checkpoint_conversion_mapping` class argument, or in the general WeightConverter mapping.
    """
    weight_conversions = []

    # Load models with explicit, user-provided key mapping
    if key_mapping is not None:
        weight_conversions = [WeightRenaming(source_patterns=k, target_patterns=v) for k, v in key_mapping.items()]
    else:
        weight_conversions = [
            WeightRenaming(source_patterns=k, target_patterns=v)
            for k, v in model._checkpoint_conversion_mapping.items()
        ]

    # TODO: should be checked recursively on submodels!!
    model_type = getattr(model.config, "model_type", None)
    if model_type is not None:
        model_specific_conversions = get_checkpoint_conversion_mapping(model_type)
        if model_specific_conversions is not None:
            weight_conversions.extend(model_specific_conversions)

    if add_legacy:
        weight_conversions.extend(get_checkpoint_conversion_mapping("legacy"))

    # Add the ones from the quantizer as well if provided
    if hf_quantizer is not None:
        weight_conversions.extend(hf_quantizer.get_weight_conversions())

    return weight_conversions<|MERGE_RESOLUTION|>--- conflicted
+++ resolved
@@ -253,8 +253,6 @@
     return deepcopy(_checkpoint_conversion_mapping_cache.get(model_type))
 
 
-<<<<<<< HEAD
-=======
 def register_checkpoint_conversion_mapping(
     model_type: str, mapping: list[WeightConverter | WeightRenaming], overwrite: bool = False
 ) -> None:
@@ -290,10 +288,10 @@
     "sam3_tracker",
     "sam3_tracker_video",
     "paddleocrvl",
+    "ernie_vl"
 ]
 
 
->>>>>>> dfe6e4c0
 def get_model_conversion_mapping(
     model: PreTrainedModel,
     key_mapping: dict[str, str] | None = None,
@@ -309,7 +307,11 @@
     # Load models with explicit, user-provided key mapping
     if key_mapping is not None:
         weight_conversions = [WeightRenaming(source_patterns=k, target_patterns=v) for k, v in key_mapping.items()]
-    else:
+    elif any(
+        allowed_name in class_name.__name__.lower()
+        for class_name in model.__class__.__mro__[:-1]
+        for allowed_name in VLMS
+    ):
         weight_conversions = [
             WeightRenaming(source_patterns=k, target_patterns=v)
             for k, v in model._checkpoint_conversion_mapping.items()
