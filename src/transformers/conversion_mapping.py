# coding=utf-8
# Copyright (C) 2025 the HuggingFace Inc. team. All rights reserved.
#
# Licensed under the Apache License, Version 2.0 (the "License");
# you may not use this file except in compliance with the License.
# You may obtain a copy of the License at
#
#     http://www.apache.org/licenses/LICENSE-2.0
#
# Unless required by applicable law or agreed to in writing, software
# distributed under the License is distributed on an "AS IS" BASIS,
# WITHOUT WARRANTIES OR CONDITIONS OF ANY KIND, either express or implied.
# See the License for the specific language governing permissions and
# limitations under the License.

from __future__ import annotations

from copy import deepcopy
from typing import TYPE_CHECKING

from .core_model_loading import Concatenate, MergeModulelist, WeightConverter, WeightRenaming
from .utils import is_torch_available


if is_torch_available():
    import torch


if TYPE_CHECKING:
    from .modeling_utils import PreTrainedModel
    from .quantizers import HfQuantizer


def _build_checkpoint_conversion_mapping():
    mapping = {
        "mixtral": [
            WeightRenaming(".block_sparse_moe.gate", ".mlp.gate"),
            WeightConverter(
                source_patterns=[
                    "block_sparse_moe.experts.*.w1.weight",
                    "block_sparse_moe.experts.*.w3.weight",
                ],  # you give me a list of 2 keys, I collect a list of a list of tensors
                target_patterns="mlp.experts.gate_up_proj",  # target key gets the list of two tensors
                operations=[
                    MergeModulelist(
                        dim=0
                    ),  # each process has two lists of tensors, we cat each list. -> we end up with 2 tensors
                    Concatenate(dim=1),  # each process has 2 tensors, gate and up, we concat them into gate_up
                ],  # we want the loading to add this shard operation here. Though we can't shard after concats and merge, needs to be first
            ),
            WeightConverter(
                source_patterns=[
                    "block_sparse_moe.experts.*.w2.weight",
                ],
                target_patterns="mlp.experts.down_proj",  # target key gets the list of two tensors
                operations=[
                    MergeModulelist(
                        dim=0
                    ),  # each process has two lists of tensors, we cat each list. -> we end up with 2 tensors
                ],  # we want the loading to add this shard operation here. Though we can't shard after concats and merge, needs to be first
            ),
        ],
        "qwen2_moe": [
            WeightConverter(
                source_patterns=[
                    "mlp.experts.*.gate_proj.weight",
                    "mlp.experts.*.up_proj.weight",
                ],
                target_patterns="mlp.experts.gate_up_proj",
                operations=[MergeModulelist(dim=0), Concatenate(dim=1)],
            ),
            WeightConverter(
                source_patterns="mlp.experts.*.down_proj.weight",
                target_patterns="mlp.experts.down_proj",
                operations=[MergeModulelist(dim=0)],
            ),
        ],
        "phimoe": [
            WeightConverter(
                source_patterns=[
                    "mlp.experts.*.w1.weight",
                    "mlp.experts.*.w3.weight",
                ],
                target_patterns="mlp.experts.gate_up_proj",
                operations=[MergeModulelist(dim=0), Concatenate(dim=1)],
            ),
            WeightConverter(
                source_patterns="mlp.experts.*.w2.weight",
                target_patterns="mlp.experts.down_proj",
                operations=[MergeModulelist(dim=0)],
            ),
        ],
        "lfm2_moe": [
            WeightConverter(
                source_patterns=[
                    "feed_forward.experts.*.w1.weight",
                    "feed_forward.experts.*.w3.weight",
                ],
                target_patterns="feed_forward.experts.gate_up_proj",
                operations=[MergeModulelist(dim=0), Concatenate(dim=1)],
            ),
            WeightConverter(
                source_patterns="feed_forward.experts.*.w2.weight",
                target_patterns="feed_forward.experts.down_proj",
                operations=[MergeModulelist(dim=0)],
            ),
        ],
        "jamba": [
            WeightConverter(
                source_patterns=[
                    "feed_forward.experts.*.gate_proj.weight",
                    "feed_forward.experts.*.up_proj.weight",
                ],
                target_patterns="feed_forward.experts.gate_up_proj",
                operations=[MergeModulelist(dim=0), Concatenate(dim=1)],
            ),
            WeightConverter(
                source_patterns="feed_forward.experts.*.down_proj.weight",
                target_patterns="feed_forward.experts.down_proj",
                operations=[MergeModulelist(dim=0)],
            ),
        ],
        "timm_wrapper": [
            # Simply add the prefix `timm_model`
            # TODO: Would be probably much cleaner with a `add_prefix` argument in WeightRenaming
            WeightRenaming(
                source_patterns=r"(.+)",
                target_patterns=r"timm_model.\1",
            )
        ],
        "legacy": [
            WeightRenaming(
                source_patterns="LayerNorm.gamma",
                target_patterns="LayerNorm.weight",
            ),
            WeightRenaming(
                source_patterns="LayerNorm.beta",
                target_patterns="LayerNorm.bias",
            ),
        ],
    }
    if hasattr(torch.nn.utils.parametrizations, "weight_norm"):
        mapping["legacy"] += [
            WeightRenaming(
                source_patterns="weight_g",
                target_patterns="parametrizations.weight.original0",
            ),
            WeightRenaming(
                source_patterns="weight_v",
                target_patterns="parametrizations.weight.original1",
            ),
        ]
    else:
        mapping["legacy"] += [
            WeightRenaming(
                source_patterns="parametrizations.weight.original0",
                target_patterns="weight_g",
            ),
            WeightRenaming(
                source_patterns="parametrizations.weight.original1",
                target_patterns="weight_v",
            ),
        ]

    mapping["deepseek_v2"] = mapping["qwen2_moe"].copy()
    mapping["deepseek_v3"] = mapping["qwen2_moe"].copy()
    mapping["dots1"] = mapping["qwen2_moe"].copy()
    mapping["ernie4_5_moe"] = mapping["qwen2_moe"].copy()
    mapping["glm4_moe"] = mapping["qwen2_moe"].copy()
    mapping["glm4v_moe"] = mapping["qwen2_moe"].copy()
<<<<<<< HEAD
    mapping["jamba"] = mapping["qwen2_moe"].copy()
    mapping["lfm2_moe"] = mapping["mixtral"].copy()
    mapping["long_cat_flash"] = mapping["qwen2_moe"].copy()
    mapping["olmoe"] = mapping["qwen2_moe"].copy()
=======
    mapping["longcat_flash"] = mapping["qwen2_moe"].copy()
>>>>>>> 2a61590a
    mapping["qwen3_moe"] = mapping["qwen2_moe"].copy()
    mapping["qwen3_omni_moe"] = mapping["qwen2_moe"].copy()
    mapping["qwen3_next"] = mapping["qwen2_moe"].copy()
    mapping["qwen3_vl_moe"] = mapping["qwen2_moe"].copy()
    mapping["hunyuan_v1_moe"] = mapping["qwen2_moe"].copy()
    mapping["minimax"] = mapping["mixtral"].copy()
    mapping["flex_olmo"] = mapping["qwen2_moe"].copy()

    return mapping


_checkpoint_conversion_mapping_cache = None


def get_checkpoint_conversion_mapping(model_type):
    global _checkpoint_conversion_mapping_cache
    _checkpoint_conversion_mapping_cache = _build_checkpoint_conversion_mapping()
    return deepcopy(_checkpoint_conversion_mapping_cache.get(model_type))


# DO NOT MODIFY, KEPT FOR BC ONLY
VLMS = [
    "aria",
    "ayavision",
    "colpali",
    "emu3",
    "fuyu",
    "gotocr2",
    "gemma3",
    "internvl",
    "llava",  # all llava prefixed models fall under this check
    "mistral3",
    "mllama",
    "paligemma",
    "shieldgemma2",
    "qwen2vl",
    "qwen2_5_vl",
    "videollava",
    "vipllava",
    "sam3_video",
    "sam3",
    "sam3_tracker",
    "sam3_tracker_video",
]


def get_model_conversion_mapping(
    model: PreTrainedModel,
    key_mapping: dict[str, str] | None = None,
    hf_quantizer: HfQuantizer | None = None,
    add_legacy: bool = True,
) -> list[WeightConverter | WeightRenaming]:
    """
    For a given `model`, obtain the weight conversion mapping if any are registered either as a simple renaming
    `_checkpoint_conversion_mapping` class argument, or in the general WeightConverter mapping.
    """
    weight_conversions = []

    # Load models with key mapping
    if key_mapping is not None:
        weight_conversions = [WeightRenaming(source_patterns=k, target_patterns=v) for k, v in key_mapping.items()]
    elif any(
        allowed_name in class_name.__name__.lower()
        for class_name in model.__class__.__mro__[:-1]
        for allowed_name in VLMS
    ):
        weight_conversions = [
            WeightRenaming(source_patterns=k, target_patterns=v)
            for k, v in model._checkpoint_conversion_mapping.items()
        ]

    # TODO: should be checked recursively on submodels!!
    model_type = getattr(model.config, "model_type", None)
    if model_type is not None:
        model_specific_conversions = get_checkpoint_conversion_mapping(model_type)
        if model_specific_conversions is not None:
            weight_conversions.extend(model_specific_conversions)

    if add_legacy:
        weight_conversions.extend(get_checkpoint_conversion_mapping("legacy"))

    # Add the ones from the quantizer as well if provided
    if hf_quantizer is not None:
        weight_conversions.extend(hf_quantizer.get_weight_conversions())

    return weight_conversions<|MERGE_RESOLUTION|>--- conflicted
+++ resolved
@@ -168,14 +168,10 @@
     mapping["ernie4_5_moe"] = mapping["qwen2_moe"].copy()
     mapping["glm4_moe"] = mapping["qwen2_moe"].copy()
     mapping["glm4v_moe"] = mapping["qwen2_moe"].copy()
-<<<<<<< HEAD
     mapping["jamba"] = mapping["qwen2_moe"].copy()
     mapping["lfm2_moe"] = mapping["mixtral"].copy()
     mapping["long_cat_flash"] = mapping["qwen2_moe"].copy()
     mapping["olmoe"] = mapping["qwen2_moe"].copy()
-=======
-    mapping["longcat_flash"] = mapping["qwen2_moe"].copy()
->>>>>>> 2a61590a
     mapping["qwen3_moe"] = mapping["qwen2_moe"].copy()
     mapping["qwen3_omni_moe"] = mapping["qwen2_moe"].copy()
     mapping["qwen3_next"] = mapping["qwen2_moe"].copy()
