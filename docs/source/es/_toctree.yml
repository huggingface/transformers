- sections:
  - local: index
    title: 🤗 Transformers
  - local: quicktour
    title: Tour rápido
  - local: installation
    title: Instalación
  title: Empezar
- sections:
  - local: pipeline_tutorial
    title: Pipelines para inferencia
  - local: autoclass_tutorial
    title: Carga instancias preentrenadas con un AutoClass
  - local: preprocessing
    title: Preprocesamiento
  - local: training
    title: Fine-tuning a un modelo pre-entrenado
  - local: accelerate
    title: Entrenamiento distribuido con 🤗 Accelerate
  - local: model_sharing
    title: Compartir un modelo
  title: Tutoriales
- sections:
  - local: fast_tokenizers
    title: Usa tokenizadores de 🤗 Tokenizers
  - local: create_a_model
    title: Crea una arquitectura personalizada
  - local: custom_models
    title: Compartir modelos personalizados
  - sections:
    - local: tasks/question_answering
      title: Respuesta a preguntas
    - local: tasks/language_modeling
      title: Modelado de lenguaje
    - local: tasks/summarization
      title: Generación de resúmenes
    - local: tasks/multiple_choice
      title: Selección múltiple
    - local: tasks/image_classification
      title: Clasificación de imágenes
    title: Fine-tuning para tareas posteriores
  - local: run_scripts
    title: Entrenamiento con scripts
  - local: sagemaker
    title: Ejecutar el entrenamiento en Amazon SageMaker
  - local: multilingual
    title: Modelos multilingües para inferencia
  - local: converting_tensorflow_models
    title: Convertir checkpoints de TensorFlow
<<<<<<< HEAD
  - local: pr_checks
    title: Verificaciones en un Pull Request
=======
  - local: serialization
    title: Serialización
>>>>>>> d896029e
  title: Guías prácticas
- sections:
  - local: philosophy
    title: Filosofía
  - local: bertology
    title: BERTología
  title: Guías conceptuales<|MERGE_RESOLUTION|>--- conflicted
+++ resolved
@@ -47,13 +47,8 @@
     title: Modelos multilingües para inferencia
   - local: converting_tensorflow_models
     title: Convertir checkpoints de TensorFlow
-<<<<<<< HEAD
-  - local: pr_checks
-    title: Verificaciones en un Pull Request
-=======
   - local: serialization
     title: Serialización
->>>>>>> d896029e
   title: Guías prácticas
 - sections:
   - local: philosophy
