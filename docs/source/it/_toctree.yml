- sections:
  - local: index
    title: 🤗 Transformers
  - local: quicktour
    title: Tour rapido
  - local: installation
    title: Installazione
  title: Iniziare
- sections:
  - local: pipeline_tutorial
    title: Pipeline per l'inferenza
  - local: autoclass_tutorial
    title: Carica istanze pre-allenate con AutoClass
<<<<<<< HEAD
  - local: accelerate
    title: Allenamento distribuito con 🤗 Accelerate
  title: Esercitazione
=======
  - local: preprocessing
    title: Preprocess
  - local: training
    title: Mettere a punto un modello pre-addestrato
  - local: model_sharing
    title: Condividere un modello
  title: Esercitazione
- sections:
  - local: run_scripts
    title: Addestramento con script
  - local: multilingual
    title: Modelli multilingua per l'inferenza
- sections:
  - local: debugging
    title: Debugging
>>>>>>> 8881e58b
<|MERGE_RESOLUTION|>--- conflicted
+++ resolved
@@ -11,15 +11,12 @@
     title: Pipeline per l'inferenza
   - local: autoclass_tutorial
     title: Carica istanze pre-allenate con AutoClass
-<<<<<<< HEAD
-  - local: accelerate
-    title: Allenamento distribuito con 🤗 Accelerate
-  title: Esercitazione
-=======
   - local: preprocessing
     title: Preprocess
   - local: training
     title: Mettere a punto un modello pre-addestrato
+  - local: accelerate
+    title: Allenamento distribuito con 🤗 Accelerate
   - local: model_sharing
     title: Condividere un modello
   title: Esercitazione
@@ -30,5 +27,4 @@
     title: Modelli multilingua per l'inferenza
 - sections:
   - local: debugging
-    title: Debugging
->>>>>>> 8881e58b
+    title: Debugging