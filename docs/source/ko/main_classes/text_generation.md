--- conflicted
+++ resolved
@@ -41,8 +41,4 @@
 
 [[autodoc]] generation.GenerationMixin
 	- generate
-	- compute_transition_scores
-<<<<<<< HEAD
-
-=======
->>>>>>> 3927ffed
+	- compute_transition_scores