--- conflicted
+++ resolved
@@ -411,23 +411,19 @@
     - local: in_translation
       title: (번역중) Optimization
     - local: main_classes/output
-<<<<<<< HEAD
+      title: 모델 출력
+    - local: main_classes/peft
+      title: PEFT
+    - local: in_translation
       title: (번역중) Pipelines
     - local: main_classes/processors
       title: 프로세서
-=======
-      title: 모델 출력
-    - local: main_classes/peft
-      title: PEFT
-    - local: in_translation
-      title: (번역중) Pipelines
+    - local: main_classes/quantization
+      title: 양자화
+    - local: in_translation
+      title: (번역중) Tokenizer
     - local: main_classes/tokenizer
       title: 토크나이저
->>>>>>> 99c74753
-    - local: main_classes/quantization
-      title: 양자화
-    - local: in_translation
-      title: (번역중) Tokenizer
     - local: main_classes/trainer
       title: Trainer
     - local: in_translation
