--- conflicted
+++ resolved
@@ -508,16 +508,10 @@
       - local: in_translation
         title: HerBERT
       - local: in_translation
-<<<<<<< HEAD
-        title: (번역중) I-BERT
+        title: HGNet-V2
+      - local: in_translation
+        title: I-BERT
       - local: model_doc/jamba
-        title: Jamba
-=======
-        title: HGNet-V2
->>>>>>> 380b2a03
-      - local: in_translation
-        title: I-BERT
-      - local: in_translation
         title: Jamba
       - local: in_translation
         title: JetMoe
