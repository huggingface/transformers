- sections:
  - local: index
    title: 🤗 Transformers
  - local: installation
    title: 설치방법
  - local: quicktour
    title: 둘러보기
  title: 시작하기
- isExpanded: false
  sections:
  - sections:
    - local: in_translation
      title: (번역중) Loading models
    - local: custom_models
      title: 사용자 정의 모델 공유하기
    - local: how_to_hack_models
      title: 모델 구성 요소 맞춤 설정하기
    - local: model_sharing
      title: 만든 모델 공유하기
    - local: modular_transformers
      title: transformers에서의 모듈성
    - local: add_new_model
      title: 🤗 Transformers에 새로운 모델을 추가하는 방법
    - local: in_translation
      title: (번역중) Documenting a model
    - local: in_translation
      title: (번역중) Customizing attention function
    title: 모델
  - sections:
    - local: fast_tokenizers
      title: 🤗 Tokenizers 라이브러리에서 토크나이저 사용하기
    - local: in_translation
      title: (번역중) Image processors
    - local: in_translation
      title: (번역중) Video processors
    - local: in_translation
      title: (번역중) Backbones
    - local: in_translation
      title: (번역중) Feature extractors
    - local: in_translation
      title: (번역중) Processors
    - local: tokenizer_summary
      title: 토크나이저 요약
    - local: pad_truncation
      title: 패딩과 잘라내기
    title: 전처리기(Preprocessors)
  title: Base classes
- isExpanded: false
  sections:
  - sections:
    - local: pipeline_tutorial
      title: Pipeline으로 추론하기
    - local: pipeline_gradio
      title: 머신러닝 앱
    - local: pipeline_webserver
      title: 추론 웹 서버를 위한 파이프라인
    - local: add_new_pipeline
      title: 어떻게 🤗 Transformers에 파이프라인을 추가하나요?
    title: 파이프라인 API
  - sections:
    - local: llm_tutorial
      title: 대규모 언어 모델로 생성하기
    - local: generation_strategies
      title: 텍스트 생성 전략 사용자 정의
    - local: in_translation
      title: (번역중) Generation features
    - local: tasks/prompting
      title: 대규모 언어 모델 프롬프팅 가이드
    - local: llm_optims
      title: LLM 추론 최적화
    - local: in_translation
      title: (번역중) Caching
    - local: in_translation
      title: (번역중) KV cache strategies
    - local: serving
      title: 모델 서빙하기
    - local: llm_tutorial_optimization
      title: LLM을 최대한 활용하기
    - local: perplexity
      title: 고정 길이 모델의 펄플렉서티(Perplexity)
    title: 거대 언어 모델(LLMs)
  - sections:
    - local: conversations
      title: Transformers로 채팅하기
    - local: chat_templating
      title: 챗봇 템플릿 익히기
    - local: in_translation
      title: (번역중) Multimodal templates
    - local: in_translation
      title: (번역중) Template writing
    - local: in_translation
      title: (번역중) Tools and RAG
    title: 모델을 사용해 대화하기
  - sections:
    - local: tiny_agents
      title: Tiny-Agents CLI 및 MCP 도구
    title: 서빙(Serving)
  - sections:
    - local: in_translation
      title: (번역중) torch.compile
    - local: perf_infer_gpu_one
      title: 하나의 GPU를 활용한 추론
    - local: perf_infer_gpu_multi
      title: (번역중) Distributed inference
    - local: perf_infer_cpu
      title: CPU로 추론하기
    title: 최적화(Optimization)
  - local: in_translation
    title: (번역중) Agents
  - local: in_translation
    title: (번역중) Tools
  title: 추론(Inference)
- isExpanded: false
  sections:
  - sections:
    - local: trainer
      title: 트레이너(Trainer)
    - local: training
      title: 사전 학습된 모델 미세 조정하기
    - local: in_translation
      title: (번역중) Optimizers
    - local: hpo_train
      title: Trainer API를 사용한 하이퍼파라미터 탐색
    title: Trainer API
  - sections:
    - local: accelerator_selection
      title: (번역중) Accelerator selection
    - local: accelerate
      title: 🤗 Accelerate로 분산 학습 구성하기
    - local: fsdp
      title: 완전 분할 데이터 병렬 처리
    - local: deepspeed
      title: DeepSpeed
    - local: debugging
      title: 디버깅
    - local: perf_train_cpu_many
      title: 다중 CPU에서 학습하기
    - local: perf_train_gpu_many
      title: 다중 GPU에서 학습 진행하기
    title: 분산 학습(Distributed training)
  - sections:
    - local: perf_train_gpu_one
      title: GPU
    - local: perf_train_cpu
      title: CPU에서 훈련
    - local: perf_train_special
      title: Apple 실리콘에서 PyTorch 학습
    - local: in_translation
      title: (번역중) Intel Gaudi
    - local: perf_hardware
      title: 훈련용 사용자 맞춤형 하드웨어
    title: 하드웨어
  - local: peft
    title: 🤗 PEFT로 어댑터 로드 및 학습하기
  - local: model_memory_anatomy
    title: 모델 학습 해부하기
  title: 학습(Training)
- isExpanded: false
  sections:
  - local: in_translation
    title: (번역중) Overview
  - local: in_translation
    title: (번역중) Selecting a quantization method
  - local: in_translation
    title: (번역중) Quantization concepts
  - local: in_translation
    title: (번역중) AQLM
  - local: in_translation
    title: (번역중) AutoRound
  - local: quantization/awq
    title: AWQ
  - local: in_translation
    title: (번역중) BitNet
  - local: quantization/bitsandbytes
    title: bitsandbytes
  - local: in_translation
    title: (번역중) compressed-tensors
  - local: quantization/eetq
    title: EETQ
  - local: in_translation
    title: (번역중) FBGEMM
  - local: in_translation
    title: (번역중) Fine-grained FP8
  - local: gguf
    title: GGUF 파일들과의 상호 운용성
  - local: quantization/gptq
    title: GPTQ
  - local: in_translation
    title: (번역중) HIGGS
  - local: in_translation
    title: (번역중) HQQ
  - local: in_translation
    title: (번역중) Optimum
  - local: quantization/quanto
    title: Quanto
  - local: quantization/quark
    title: Quark
  - local: in_translation
    title: (번역중) torchao
  - local: in_translation
    title: (번역중) SpQR
  - local: in_translation
    title: (번역중) VPTQ
  - local: in_translation
    title: (번역중) Contribute
  title: 양자화(Quantization)
- isExpanded: false
  sections:
  - local: serialization
    title: ONNX로 내보내기
  - local: tflite
    title: TFLite로 내보내기
  - local: executorch
    title: ExecuTorch
  - local: torchscript
    title: TorchScript로 내보내기
  title: 배포환경에 내보내기
- isExpanded: false
  sections:
  - sections:
    - sections:
      - local: tasks/sequence_classification
        title: 텍스트 분류
      - local: tasks/token_classification
        title: 토큰 분류
      - local: tasks/question_answering
        title: 질의 응답(Question Answering)
      - local: tasks/language_modeling
        title: 인과적 언어 모델링(Causal language modeling)
      - local: tasks/masked_language_modeling
        title: 마스킹된 언어 모델링(Masked language modeling)
      - local: tasks/translation
        title: 번역
      - local: tasks/summarization
        title: 요약
      - local: tasks/multiple_choice
        title: 객관식 문제(Multiple Choice)
      title: 자연어처리
    - sections:
      - local: tasks/audio_classification
        title: 오디오 분류
      - local: tasks/asr
        title: 자동 음성 인식
      title: 오디오
    - sections:
      - local: tasks/image_classification
        title: 이미지 분류
      - local: tasks/semantic_segmentation
        title: 이미지 세그멘테이션
      - local: tasks/video_classification
        title: 비디오 분류
      - local: tasks/object_detection
        title: 객체 탐지(Object detection)
      - local: tasks/zero_shot_object_detection
        title: 제로샷(zero-shot) 객체 탐지
      - local: tasks/zero_shot_image_classification
        title: 제로샷(zero-shot) 이미지 분류
      - local: tasks/monocular_depth_estimation
        title: 단일 영상 기반 깊이 추정
      - local: tasks/image_to_image
        title: Image-to-Image
      - local: tasks/image_feature_extraction
        title: 이미지 특징 추출
      - local: tasks/mask_generation
        title: 마스크 생성
      - local: tasks/keypoint_detection
        title: 키포인트 탐지
      - local: tasks/knowledge_distillation_for_image_classification
        title: 컴퓨터 비전(이미지 분류)를 위한 지식 증류(knowledge distillation)
      title: 컴퓨터 비전
    - sections:
      - local: tasks/image_captioning
        title: 이미지 캡셔닝
      - local: tasks/document_question_answering
        title: 문서 질의 응답(Document Question Answering)
      - local: tasks/visual_question_answering
        title: 시각적 질의응답 (Visual Question Answering)
      - local: in_translation
        title: (번역중) Text to speech
      - local: tasks/idefics
        title: IDEFICS를 이용한 이미지 작업
      - local: in_translation
        title: (번역중) Image-text-to-text
      - local: in_translation
        title: (번역중) Video-text-to-text
      - local: in_translation
        title: (번역중) Visual Document Retrieval
      title: 멀티모달
    title: 태스크 레시피
  - local: run_scripts
    title: 스크립트로 학습하기
  - local: glossary
    title: Glossary
  - local: philosophy
    title: 이념과 목표
  - local: in_translation
    title: (번역중) Notebooks with examples
  - local: community
    title: 커뮤니티 리소스
  - local: troubleshooting
    title: 문제 해결
  - local: gguf
    title: GGUF 파일들과의 상호 운용성
  - local: modular_transformers
    title: transformers에서의 모듈성
  title: (번역중) 개발자 가이드
- sections:
  - local: in_translation
    title: (번역중) Getting started
  - local: quantization/bitsandbytes
    title: bitsandbytes
  - local: quantization/gptq
    title: GPTQ
  - local: quantization/awq
    title: AWQ
  - local: in_translation
    title: (번역중) AQLM
  - local: in_translation
    title: (번역중) VPTQ
  - local: quantization/quanto
    title: Quanto
  - local: quantization/quark
    title: Quark
  - local: quantization/eetq
    title: EETQ
  - local: in_translation
    title: (번역중) HQQ
  - local: in_translation
    title: (번역중) Optimum
  - local: in_translation
    title: (번역중) Contribute new quantization method
  title: (번역중) 경량화 메소드
- sections:
  - local: in_translation
    title: (번역중) Quantization
  - local: llm_optims
    title: LLM 추론 최적화
  - local: cache_explanation
    title: 어텐션 행렬 캐싱
  - sections:
    - local: in_translation
      title: (번역중) Methods and tools for efficient training on a single GPU
    - local: perf_train_gpu_many
      title: 다중 GPU에서 훈련 진행하기
    - local: deepspeed
      title: DeepSpeed
    - local: fsdp
      title: 완전 분할 데이터 병렬 처리
    - local: perf_train_cpu
      title: CPU에서 훈련
    - local: perf_train_cpu_many
      title: 다중 CPU에서 훈련하기
    - local: perf_train_special
      title: Apple 실리콘에서 PyTorch 학습
    - local: perf_hardware
      title: 훈련용 사용자 맞춤형 하드웨어
    - local: hpo_train
      title: Trainer API를 사용한 하이퍼파라미터 탐색
    title: (번역중) 효율적인 학습 기술들
  - sections:
    - local: perf_infer_cpu
      title: CPU로 추론하기
    - local: perf_infer_gpu_one
      title: 하나의 GPU를 활용한 추론
    title: 추론 최적화하기
  - local: debugging
    title: 디버깅
  - local: in_translation
    title: (번역중) Optimize inference using `torch.compile()`
  title: (번역중) 성능 및 확장성
- sections:
    - local: contributing
      title: 🤗 Transformers에 기여하는 방법
    - local: add_new_model
      title: 🤗 Transformers에 새로운 모델을 추가하는 방법
    - local: add_new_pipeline
      title: 어떻게 🤗 Transformers에 파이프라인을 추가하나요?
    - local: testing
      title: 테스트
    - local: pr_checks
      title: Pull Request에 대한 검사
  title: 리소스
- isExpanded: false
  sections:
  - local: contributing
    title: 🤗 Transformers에 기여하는 방법
  - local: testing
    title: Transformers 모델 테스트하기
  - local: pr_checks
    title: Pull request 검사하기
  title: 기여하기
- isExpanded: false
  sections:
  - sections:
    - local: model_doc/auto
      title: Auto Classes
    - local: in_translation
      title: (번역중) Backbones
    - local: main_classes/callback
      title: Callbacks
    - local: main_classes/configuration
      title: Configuration
    - local: main_classes/data_collator
      title: Data Collator
    - local: main_classes/keras_callbacks
      title: Keras callbacks
    - local: main_classes/logging
      title: Logging
    - local: main_classes/model
      title: Models
    - local: main_classes/text_generation
      title: 텍스트 생성
    - local: main_classes/onnx
      title: ONNX
    - local: main_classes/optimizer_schedules
      title: 최적화
    - local: main_classes/output
      title: 모델 출력
    - local: main_classes/peft
      title: PEFT
<<<<<<< HEAD
    - local: main_classes/pipelines
      title: 파이프라인
    - local: main_classes/tokenizer
      title: 토크나이저
=======
    - local: in_translation
      title: (번역중) Pipelines
    - local: main_classes/processors
      title: 프로세서
>>>>>>> e4223fa9
    - local: main_classes/quantization
      title: 양자화
    - local: in_translation
      title: (번역중) Tokenizer
    - local: main_classes/tokenizer
      title: 토크나이저
    - local: main_classes/trainer
      title: Trainer
    - local: in_translation
      title: (번역중) DeepSpeed
    - local: in_translation
      title: ExecuTorch
    - local: main_classes/feature_extractor
      title: 피쳐 추출기
    - local: in_translation
      title: (번역중) Image Processor
    - local: in_translation
      title: (번역중) Video Processor
    title: 메인 클래스
  - sections:
    - sections:
      - local: model_doc/albert
        title: ALBERT
      - local: in_translation
        title: Arcee
      - local: in_translation
        title: Bamba
      - local: model_doc/bart
        title: BART
      - local: model_doc/barthez
        title: BARThez
      - local: model_doc/bartpho
        title: BARTpho
      - local: model_doc/bert
        title: BERT
      - local: in_translation
        title: BertGeneration
      - local: model_doc/bert-japanese
        title: BertJapanese
      - local: model_doc/bertweet
        title: BERTweet
      - local: in_translation
        title: BigBird
      - local: in_translation
        title: BigBirdPegasus
      - local: model_doc/biogpt
        title: BioGpt
      - local: in_translation
        title: BitNet
      - local: in_translation
        title: Blenderbot
      - local: in_translation
        title: Blenderbot Small
      - local: in_translation
        title: BLOOM
      - local: in_translation
        title: BORT
      - local: in_translation
        title: ByT5
      - local: in_translation
        title: CamemBERT
      - local: in_translation
        title: CANINE
      - local: model_doc/codegen
        title: CodeGen
      - local: in_translation
        title: CodeLlama
      - local: model_doc/cohere
        title: Cohere
      - local: in_translation
        title: Cohere2
      - local: model_doc/convbert
        title: ConvBERT
      - local: in_translation
        title: CPM
      - local: in_translation
        title: CPMANT
      - local: in_translation
        title: CTRL
      - local: model_doc/dbrx
        title: DBRX
      - local: model_doc/deberta
        title: DeBERTa
      - local: model_doc/deberta-v2
        title: DeBERTa-v2
      - local: in_translation
        title: DeepSeek-V3
      - local: in_translation
        title: DialoGPT
      - local: in_translation
        title: DiffLlama
      - local: in_translation
        title: DistilBERT
      - local: in_translation
        title: Doge
      - local: in_translation
        title: dots1
      - local: in_translation
        title: DPR
      - local: model_doc/electra
        title: ELECTRA
      - local: model_doc/encoder-decoder
        title: Encoder Decoder Models
      - local: in_translation
        title: ERNIE
      - local: in_translation
        title: ErnieM
      - local: model_doc/esm
        title: ESM
      - local: model_doc/exaone4
        title: EXAONE-4.0
      - local: in_translation
        title: Falcon
      - local: in_translation
        title: Falcon3
      - local: in_translation
        title: FalconH1
      - local: in_translation
        title: FalconMamba
      - local: in_translation
        title: FLAN-T5
      - local: in_translation
        title: FLAN-UL2
      - local: in_translation
        title: FlauBERT
      - local: in_translation
        title: FNet
      - local: in_translation
        title: FSMT
      - local: in_translation
        title: Funnel Transformer
      - local: in_translation
        title: Fuyu
      - local: model_doc/gemma
        title: Gemma
      - local: model_doc/gemma2
        title: Gemma2
      - local: in_translation
        title: GLM
      - local: in_translation
        title: glm4
      - local: model_doc/openai-gpt
        title: GPT
      - local: in_translation
        title: GPT Neo
      - local: in_translation
        title: GPT NeoX
      - local: model_doc/gpt_neox_japanese
        title: GPT NeoX Japanese
      - local: in_translation
        title: GPT-J
      - local: in_translation
        title: GPT2
      - local: in_translation
        title: GPTBigCode
      - local: in_translation
        title: GPTSAN Japanese
      - local: in_translation
        title: GPTSw3
      - local: in_translation
        title: Granite
      - local: in_translation
        title: GraniteMoe
      - local: in_translation
        title: GraniteMoeHybrid
      - local: in_translation
        title: GraniteMoeShared
      - local: in_translation
        title: Helium
      - local: in_translation
        title: HerBERT
      - local: in_translation
        title: HGNet-V2
      - local: in_translation
        title: I-BERT
      - local: model_doc/jamba
        title: Jamba
      - local: in_translation
        title: JetMoe
      - local: in_translation
        title: Jukebox
      - local: in_translation
        title: LED
      - local: in_translation
        title: LFM2
      - local: model_doc/llama
        title: LLaMA
      - local: model_doc/llama2
        title: Llama2
      - local: model_doc/llama3
        title: Llama3
      - local: in_translation
        title: Longformer
      - local: in_translation
        title: LongT5
      - local: in_translation
        title: LUKE
      - local: in_translation
        title: M2M100
      - local: in_translation
        title: MADLAD-400
      - local: model_doc/mamba
        title: Mamba
      - local: model_doc/mamba2
        title: Mamba2
      - local: model_doc/marian
        title: MarianMT
      - local: in_translation
        title: MarkupLM
      - local: in_translation
        title: MBart and MBart-50
      - local: in_translation
        title: MEGA
      - local: in_translation
        title: MegatronBERT
      - local: in_translation
        title: MegatronGPT2
      - local: in_translation
        title: MiniMax
      - local: model_doc/mistral
        title: Mistral
      - local: in_translation
        title: Mixtral
      - local: in_translation
        title: mLUKE
      - local: in_translation
        title: MobileBERT
      - local: in_translation
        title: ModernBert
      - local: in_translation
        title: ModernBERTDecoder
      - local: in_translation
        title: MPNet
      - local: in_translation
        title: MPT
      - local: in_translation
        title: MRA
      - local: in_translation
        title: MT5
      - local: in_translation
        title: MVP
      - local: in_translation
        title: myt5
      - local: in_translation
        title: Nemotron
      - local: in_translation
        title: NEZHA
      - local: in_translation
        title: NLLB
      - local: in_translation
        title: NLLB-MoE
      - local: in_translation
        title: Nyströmformer
      - local: in_translation
        title: OLMo
      - local: in_translation
        title: OLMo2
      - local: in_translation
        title: OLMoE
      - local: in_translation
        title: Open-Llama
      - local: in_translation
        title: OPT
      - local: in_translation
        title: Pegasus
      - local: in_translation
        title: PEGASUS-X
      - local: in_translation
        title: Persimmon
      - local: in_translation
        title: Phi
      - local: in_translation
        title: Phi-3
      - local: in_translation
        title: PhiMoE
      - local: in_translation
        title: PhoBERT
      - local: in_translation
        title: PLBart
      - local: in_translation
        title: ProphetNet
      - local: in_translation
        title: QDQBert
      - local: in_translation
        title: Qwen2
      - local: in_translation
        title: Qwen2MoE
      - local: in_translation
        title: Qwen3
      - local: in_translation
        title: Qwen3MoE
      - local: model_doc/rag
        title: RAG
      - local: in_translation
        title: REALM
      - local: in_translation
        title: RecurrentGemma
      - local: in_translation
        title: Reformer
      - local: in_translation
        title: RemBERT
      - local: in_translation
        title: RetriBERT
      - local: model_doc/roberta
        title: RoBERTa
      - local: in_translation
        title: RoBERTa-PreLayerNorm
      - local: in_translation
        title: RoCBert
      - local: in_translation
        title: RoFormer
      - local: in_translation
        title: RWKV
      - local: in_translation
        title: Splinter
      - local: in_translation
        title: SqueezeBERT
      - local: in_translation
        title: StableLm
      - local: in_translation
        title: Starcoder2
      - local: in_translation
        title: SwitchTransformers
      - local: in_translation
        title: T5
      - local: in_translation
        title: T5Gemma
      - local: in_translation
        title: T5v1.1
      - local: in_translation
        title: TAPEX
      - local: in_translation
        title: Transformer XL
      - local: in_translation
        title: UL2
      - local: in_translation
        title: UMT5
      - local: in_translation
        title: X-MOD
      - local: in_translation
        title: XGLM
      - local: in_translation
        title: XLM
      - local: in_translation
        title: XLM-ProphetNet
      - local: in_translation
        title: XLM-RoBERTa
      - local: in_translation
        title: XLM-RoBERTa-XL
      - local: in_translation
        title: XLM-V
      - local: in_translation
        title: XLNet
      - local: in_translation
        title: YOSO
      - local: in_translation
        title: Zamba
      - local: in_translation
        title: Zamba2
      title: 텍스트 모델
    - sections:
      - local: in_translation
        title: Aimv2
      - local: in_translation
        title: BEiT
      - local: in_translation
        title: BiT
      - local: in_translation
        title: Conditional DETR
      - local: in_translation
        title: ConvNeXT
      - local: in_translation
        title: ConvNeXTV2
      - local: in_translation
        title: CvT
      - local: in_translation
        title: D-FINE
      - local: in_translation
        title: DAB-DETR
      - local: in_translation
        title: DeepSeek-V2
      - local: in_translation
        title: Deformable DETR
      - local: in_translation
        title: DeiT
      - local: in_translation
        title: Depth Anything
      - local: in_translation
        title: Depth Anything V2
      - local: in_translation
        title: DepthPro
      - local: in_translation
        title: DETA
      - local: in_translation
        title: DETR
      - local: in_translation
        title: DiNAT
      - local: in_translation
        title: DINOV2
      - local: in_translation
        title: DINOv2 with Registers
      - local: in_translation
        title: DiT
      - local: in_translation
        title: DPT
      - local: in_translation
        title: EfficientFormer
      - local: in_translation
        title: EfficientNet
      - local: in_translation
        title: EoMT
      - local: in_translation
        title: FocalNet
      - local: in_translation
        title: GLPN
      - local: in_translation
        title: Hiera
      - local: in_translation
        title: I-JEPA
      - local: in_translation
        title: ImageGPT
      - local: in_translation
        title: LeViT
      - local: in_translation
        title: LightGlue
      - local: in_translation
        title: Mask2Former
      - local: in_translation
        title: MaskFormer
      - local: in_translation
        title: MLCD
      - local: in_translation
        title: MobileNetV1
      - local: in_translation
        title: MobileNetV2
      - local: in_translation
        title: MobileViT
      - local: in_translation
        title: MobileViTV2
      - local: in_translation
        title: NAT
      - local: in_translation
        title: PoolFormer
      - local: in_translation
        title: Prompt Depth Anything
      - local: in_translation
        title: Pyramid Vision Transformer (PVT)
      - local: in_translation
        title: Pyramid Vision Transformer v2 (PVTv2)
      - local: in_translation
        title: RegNet
      - local: in_translation
        title: ResNet
      - local: in_translation
        title: RT-DETR
      - local: in_translation
        title: RT-DETRv2
      - local: in_translation
        title: SegFormer
      - local: in_translation
        title: SegGpt
      - local: in_translation
        title: SuperGlue
      - local: in_translation
        title: SuperPoint
      - local: in_translation
        title: SwiftFormer
      - local: model_doc/swin
        title: Swin Transformer
      - local: model_doc/swinv2
        title: Swin Transformer V2
      - local: model_doc/swin2sr
        title: Swin2SR
      - local: in_translation
        title: Table Transformer
      - local: in_translation
        title: TextNet
      - local: in_translation
        title: Timm Wrapper
      - local: in_translation
        title: UperNet
      - local: in_translation
        title: VAN
      - local: model_doc/vit
        title: Vision Transformer (ViT)
      - local: in_translation
        title: ViT Hybrid
      - local: in_translation
        title: ViTDet
      - local: in_translation
        title: ViTMAE
      - local: in_translation
        title: ViTMatte
      - local: in_translation
        title: ViTMSN
      - local: in_translation
        title: ViTPose
      - local: in_translation
        title: YOLOS
      - local: in_translation
        title: ZoeDepth
      title: 비전 모델
    - sections:
      - local: in_translation
        title: Audio Spectrogram Transformer
      - local: in_translation
        title: Bark
      - local: in_translation
        title: CLAP
      - local: in_translation
        title: CSM
      - local: in_translation
        title: dac
      - local: in_translation
        title: Dia
      - local: in_translation
        title: EnCodec
      - local: in_translation
        title: FastSpeech2Conformer
      - local: in_translation
        title: GraniteSpeech
      - local: in_translation
        title: Hubert
      - local: in_translation
        title: Kyutai Speech-To-Text
      - local: in_translation
        title: MCTCT
      - local: in_translation
        title: Mimi
      - local: in_translation
        title: MMS
      - local: in_translation
        title: Moonshine
      - local: in_translation
        title: Moshi
      - local: in_translation
        title: MusicGen
      - local: in_translation
        title: MusicGen Melody
      - local: in_translation
        title: Pop2Piano
      - local: in_translation
        title: Seamless-M4T
      - local: in_translation
        title: SeamlessM4T-v2
      - local: in_translation
        title: SEW
      - local: in_translation
        title: SEW-D
      - local: in_translation
        title: Speech2Text
      - local: in_translation
        title: Speech2Text2
      - local: in_translation
        title: SpeechT5
      - local: in_translation
        title: UniSpeech
      - local: in_translation
        title: UniSpeech-SAT
      - local: in_translation
        title: UnivNet
      - local: in_translation
        title: VITS
      - local: in_translation
        title: Wav2Vec2
      - local: in_translation
        title: Wav2Vec2-BERT
      - local: in_translation
        title: Wav2Vec2-Conformer
      - local: in_translation
        title: Wav2Vec2Phoneme
      - local: in_translation
        title: WavLM
      - local: model_doc/whisper
        title: Whisper
      - local: in_translation
        title: XLS-R
      - local: in_translation
        title: XLSR-Wav2Vec2
      title: 오디오 모델
    - sections:
      - local: model_doc/timesformer
        title: TimeSformer
      - local: in_translation
        title: V-JEPA 2
      - local: in_translation
        title: VideoMAE
      - local: model_doc/vivit
        title: ViViT
      title: 비디오 모델
    - sections:
      - local: in_translation
        title: ALIGN
      - local: model_doc/altclip
        title: AltCLIP
      - local: in_translation
        title: Aria
      - local: in_translation
        title: AyaVision
      - local: model_doc/blip
        title: BLIP
      - local: model_doc/blip-2
        title: BLIP-2
      - local: in_translation
        title: BridgeTower
      - local: in_translation
        title: BROS
      - local: model_doc/chameleon
        title: Chameleon
      - local: in_translation
        title: Chinese-CLIP
      - local: model_doc/clip
        title: CLIP
      - local: in_translation
        title: CLIPSeg
      - local: in_translation
        title: CLVP
      - local: in_translation
        title: ColPali
      - local: in_translation
        title: ColQwen2
      - local: in_translation
        title: Data2Vec
      - local: in_translation
        title: DePlot
      - local: in_translation
        title: Donut
      - local: in_translation
        title: Emu3
      - local: in_translation
        title: FLAVA
      - local: in_translation
        title: Gemma3
      - local: in_translation
        title: Gemma3n
      - local: in_translation
        title: GIT
      - local: in_translation
        title: glm4v
      - local: in_translation
        title: GOT-OCR2
      - local: in_translation
        title: GraniteVision
      - local: in_translation
        title: Grounding DINO
      - local: in_translation
        title: GroupViT
      - local: in_translation
        title: IDEFICS
      - local: in_translation
        title: Idefics2
      - local: in_translation
        title: Idefics3
      - local: in_translation
        title: InstructBLIP
      - local: in_translation
        title: InstructBlipVideo
      - local: in_translation
        title: InternVL
      - local: in_translation
        title: Janus
      - local: in_translation
        title: KOSMOS-2
      - local: in_translation
        title: LayoutLM
      - local: in_translation
        title: LayoutLMV2
      - local: in_translation
        title: LayoutLMV3
      - local: in_translation
        title: LayoutXLM
      - local: in_translation
        title: LiLT
      - local: in_translation
        title: Llama4
      - local: in_translation
        title: Llava
      - local: in_translation
        title: LLaVA-NeXT
      - local: in_translation
        title: LLaVa-NeXT-Video
      - local: in_translation
        title: LLaVA-Onevision
      - local: in_translation
        title: LXMERT
      - local: in_translation
        title: MatCha
      - local: in_translation
        title: MGP-STR
      - local: in_translation
        title: Mistral3
      - local: in_translation
        title: mllama
      - local: in_translation
        title: Nougat
      - local: in_translation
        title: OmDet-Turbo
      - local: in_translation
        title: OneFormer
      - local: in_translation
        title: OWL-ViT
      - local: in_translation
        title: OWLv2
      - local: model_doc/paligemma
        title: PaliGemma
      - local: in_translation
        title: Perceiver
      - local: in_translation
        title: PerceptionLM
      - local: in_translation
        title: Phi4 Multimodal
      - local: in_translation
        title: Pix2Struct
      - local: in_translation
        title: Pixtral
      - local: in_translation
        title: Qwen2.5-Omni
      - local: in_translation
        title: Qwen2.5-VL
      - local: in_translation
        title: Qwen2Audio
      - local: model_doc/qwen2_vl
        title: Qwen2VL
      - local: in_translation
        title: Segment Anything
      - local: in_translation
        title: Segment Anything High Quality
      - local: in_translation
        title: ShieldGemma2
      - local: model_doc/siglip
        title: SigLIP
      - local: in_translation
        title: SigLIP2
      - local: in_translation
        title: SmolLM3
      - local: in_translation
        title: SmolVLM
      - local: in_translation
        title: Speech Encoder Decoder Models
      - local: in_translation
        title: TAPAS
      - local: in_translation
        title: TrOCR
      - local: in_translation
        title: TVLT
      - local: model_doc/tvp
        title: TVP
      - local: in_translation
        title: UDOP
      - local: in_translation
        title: VideoLlava
      - local: in_translation
        title: ViLT
      - local: in_translation
        title: VipLlava
      - local: in_translation
        title: Vision Encoder Decoder Models
      - local: in_translation
        title: Vision Text Dual Encoder
      - local: in_translation
        title: VisualBERT
      - local: in_translation
        title: Voxtral
      - local: in_translation
        title: X-CLIP
      title: 멀티모달 모델
    - sections:
      - local: in_translation
        title: Decision Transformer
      - local: model_doc/trajectory_transformer
        title: Trajectory Transformer
      title: 강화학습 모델
    - sections:
      - local: model_doc/autoformer
        title: Autoformer
      - local: model_doc/informer
        title: Informer
      - local: model_doc/patchtsmixer
        title: PatchTSMixer
      - local: model_doc/patchtst
        title: PatchTST
      - local: model_doc/time_series_transformer
        title: Time Series Transformer
      - local: in_translation
        title: TimesFM
      title: 시게열 모델
    - sections:
      - local: model_doc/graphormer
        title: Graphormer
      title: 그래프 모델
    title: 모델
  - sections:
    - local: internal/modeling_utils
      title: 사용자 정의 레이어 및 유틸리티
    - local: in_translation
      title: (번역중) Utilities for Model Debugging
    - local: internal/pipelines_utils
      title: 파이프라인을 위한 유틸리티
    - local: internal/tokenization_utils
      title: 토크나이저를 위한 유틸리티
    - local: internal/trainer_utils
      title: Trainer를 위한 유틸리티
    - local: internal/generation_utils
      title: 생성을 위한 유틸리티
    - local: internal/image_processing_utils
      title: 이미지 프로세서를 위한 유틸리티
    - local: internal/audio_utils
      title: 오디오 처리를 위한 유틸리티
    - local: internal/file_utils
      title: 일반 유틸리티
    - local: in_translation
      title: (번역중) Importing Utilities
    - local: internal/time_series_utils
      title: 시계열을 위한 유틸리티
    title: 내부 헬퍼(Internal helpers)
  - sections:
    - local: in_translation
      title: (번역중)Environment Variables
    title: Reference
  title: API<|MERGE_RESOLUTION|>--- conflicted
+++ resolved
@@ -418,17 +418,10 @@
       title: 모델 출력
     - local: main_classes/peft
       title: PEFT
-<<<<<<< HEAD
     - local: main_classes/pipelines
       title: 파이프라인
-    - local: main_classes/tokenizer
-      title: 토크나이저
-=======
-    - local: in_translation
-      title: (번역중) Pipelines
     - local: main_classes/processors
       title: 프로세서
->>>>>>> e4223fa9
     - local: main_classes/quantization
       title: 양자화
     - local: in_translation
