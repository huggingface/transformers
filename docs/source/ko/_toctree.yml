--- conflicted
+++ resolved
@@ -429,12 +429,10 @@
     - local: in_translation
       title: (번역중) DeepSpeed
     - local: in_translation
-<<<<<<< HEAD
       title: (번역중) Feature Extractor
     - local: main_classes/image_processor
       title: 이미지 프로세서
     title: (번역중) 메인 클래스
-=======
       title: ExecuTorch
     - local: main_classes/feature_extractor
       title: 피쳐 추출기
@@ -443,7 +441,6 @@
     - local: in_translation
       title: (번역중) Video Processor
     title: 메인 클래스
->>>>>>> 3927ffed
   - sections:
     - sections:
       - local: model_doc/albert
@@ -1248,6 +1245,9 @@
     title: 내부 헬퍼(Internal helpers)
   - sections:
     - local: in_translation
+      title: (번역중) Utilities for Time Series
+    title: (번역중) Internal Helpers
+  title: (번역중) API
       title: (번역중)Environment Variables
     title: Reference
   title: API