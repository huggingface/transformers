--- conflicted
+++ resolved
@@ -394,7 +394,6 @@
       title: Auto Classes
     - local: in_translation
       title: (번역중) Backbones
-<<<<<<< HEAD
     - local: in_translation
       title: (번역중) Callbacks
     - local: in_translation
@@ -421,7 +420,6 @@
       title: 프로세서
     - local: in_translation
       title: (번역중) Quantization
-=======
     - local: main_classes/callback
       title: Callbacks
     - local: main_classes/configuration
@@ -448,7 +446,6 @@
       title: 프로세서
     - local: main_classes/quantization
       title: 양자화
->>>>>>> 3927ffed
     - local: in_translation
       title: (번역중) Tokenizer
     - local: main_classes/tokenizer
@@ -1270,6 +1267,9 @@
     title: 내부 헬퍼(Internal helpers)
   - sections:
     - local: in_translation
+      title: (번역중) Utilities for Time Series
+    title: (번역중) Internal Helpers
+  title: (번역중) API
       title: (번역중)Environment Variables
     title: Reference
   title: API