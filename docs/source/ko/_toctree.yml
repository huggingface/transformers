- sections:
  - local: index
    title: 🤗 Transformers
  - local: quicktour
    title: 둘러보기
  - local: installation
    title: 설치방법
  title: 시작하기
- sections:
  - local: pipeline_tutorial
    title: Pipeline으로 추론하기
  - local: autoclass_tutorial
    title: AutoClass로 사전 학습된 인스턴스 로드하기
  - local: preprocessing
    title: 데이터 전처리하기
  - local: training
    title: 사전 학습된 모델 미세 조정하기
  - local: run_scripts
    title: 스크립트로 학습하기
  - local: accelerate
    title: 🤗 Accelerate로 분산 학습 구성하기
  - local: model_sharing
    title: 만든 모델 공유하기
  title: 튜토리얼
- sections:
  - sections:
      - local: tasks/sequence_classification
        title: 텍스트 분류
      - local: tasks/token_classification
        title: 토큰 분류
      - local: tasks/question_answering
        title: 질의 응답(Question Answering)
      - local: in_translation
        title: (번역중) Causal language modeling
      - local: tasks/masked_language_modeling
        title: 마스킹된 언어 모델링(Masked language modeling)
      - local: tasks/translation
        title: 번역
      - local: tasks/summarization
        title: 요약
      - local: tasks/multiple_choice
        title: 객관식 문제(Multiple Choice)
    title: 자연어처리
    isExpanded: false
  - sections:
      - local: in_translation
        title: (번역중) Audio classification
      - local: tasks/asr
        title: 자동 음성 인식
    title: (번역중) 오디오
    isExpanded: false
  - sections:
      - local: tasks/image_classification
        title: 이미지 분류
      - local: in_translation
        title: (번역중) Semantic segmentation
<<<<<<< HEAD
      - local: in_translation
        title: (번역중) Video classification
      - local: tasks/object_detection
        title: 객체 탐지
      - local: in_translation
        title: (번역중) Zero-shot object detection
=======
      - local: tasks/video_classification
        title: 영상 분류
      - local: in_translation
        title: (번역중) Object detection
      - local: tasks/zero_shot_object_detection
        title: 제로샷(zero-shot) 객체 탐지
>>>>>>> f49a3453
      - local: tasks/zero_shot_image_classification
        title: 제로샷(zero-shot) 이미지 분류
      - local: tasks/monocular_depth_estimation
        title: 단일 영상 기반 깊이 추정
    title: (번역중) 컴퓨터 비전
    isExpanded: false
  - sections:
      - local: tasks/image_captioning
        title: 이미지 캡셔닝
      - local: in_translation
        title: (번역중) Document Question Answering
    title: (번역중) 멀티모달
    isExpanded: false
  title: 태스크 가이드
- sections:
    - local: fast_tokenizers
      title: 🤗 Tokenizers 라이브러리에서 토크나이저 사용하기
    - local: multilingual
      title: 다국어 모델 추론하기
    - local: in_translation
      title: (번역중) Customize text generation strategy
    - local: create_a_model
      title: 모델별 API 사용하기
    - local: custom_models
      title: 사용자 정의 모델 공유하기
    - local: sagemaker
      title: Amazon SageMaker에서 학습 실행하기
    - local: serialization
      title: ONNX로 내보내기
    - local: torchscript
      title: TorchScript로 내보내기
    - local: in_translation
      title: (번역중) Benchmarks
    - local: in_translation
      title: (번역중) Notebooks with examples
    - local: in_translation
      title: (번역중) Community resources
    - local: troubleshooting
      title: 문제 해결
  title: (번역중) 개발자 가이드
- sections:
    - local: in_translation
      title: (번역중) Overview
    - local: in_translation
      title: (번역중) Training on one GPU
    - local: in_translation
      title: (번역중) Training on many GPUs
    - local: in_translation
      title: (번역중) Training on CPU
    - local: in_translation
      title: (번역중) Training on many CPUs
    - local: in_translation
      title: (번역중) Training on TPUs
    - local: in_translation
      title: (번역중) Training on TPU with TensorFlow
    - local: in_translation
      title: (번역중) Training on Specialized Hardware
    - local: in_translation
      title: (번역중) Inference on CPU
    - local: in_translation
      title: (번역중) Inference on one GPU
    - local: in_translation
      title: (번역중) Inference on many GPUs
    - local: in_translation
      title: (번역중) Inference on Specialized Hardware
    - local: in_translation
      title: (번역중) Custom hardware for training
    - local: in_translation
      title: (번역중) Instantiating a big model
    - local: in_translation
      title: (번역중) Debugging
    - local: in_translation
      title: (번역중) Hyperparameter Search using Trainer API
    - local: in_translation
      title: (번역중) XLA Integration for TensorFlow Models
  title: (번역중) 성능 및 확장성
- sections:
    - local: in_translation
      title: (번역중) How to contribute to transformers?
    - local: in_translation
      title: (번역중) How to add a model to 🤗 Transformers?
    - local: in_translation
      title: (번역중) How to convert a 🤗 Transformers model to TensorFlow?
    - local: in_translation
      title: (번역중) How to add a pipeline to 🤗 Transformers?
    - local: in_translation
      title: (번역중) Testing
    - local: in_translation
      title: (번역중) Checks on a Pull Request
  title: (번역중) 기여하기

- sections:
  - local: in_translation
    title: (번역중) Philosophy
  - local: in_translation
    title: (번역중) Glossary
  - local: in_translation
    title: (번역중) What 🤗 Transformers can do
  - local: in_translation
    title: (번역중) How 🤗 Transformers solve tasks
  - local: in_translation
    title: (번역중) The Transformer model family
  - local: in_translation
    title: (번역중) Summary of the tokenizers
  - local: in_translation
    title: (번역중) Attention mechanisms
  - local: pad_truncation
    title: 패딩과 잘라내기
  - local: in_translation
    title: (번역중) BERTology
  - local: in_translation
    title: (번역중) Perplexity of fixed-length models
  - local: in_translation
    title: (번역중) Pipelines for webserver inference
  title: (번역중) 개념 가이드
- sections:
  - sections:
    - local: in_translation
      title: (번역중) Auto Classes
    - local: in_translation
      title: (번역중) Callbacks
    - local: in_translation
      title: (번역중) Configuration
    - local: in_translation
      title: (번역중) Data Collator
    - local: in_translation
      title: (번역중) Keras callbacks
    - local: in_translation
      title: (번역중) Logging
    - local: in_translation
      title: (번역중) Models
    - local: in_translation
      title: (번역중) Text Generation
    - local: in_translation
      title: (번역중) ONNX
    - local: in_translation
      title: (번역중) Optimization
    - local: in_translation
      title: (번역중) Model outputs
    - local: in_translation
      title: (번역중) Pipelines
    - local: in_translation
      title: (번역중) Processors
    - local: in_translation
      title: (번역중) Quantization
    - local: in_translation
      title: (번역중) Tokenizer
    - local: in_translation
      title: (번역중) Trainer
    - local: in_translation
      title: (번역중) DeepSpeed Integration
    - local: in_translation
      title: (번역중) Feature Extractor
    - local: in_translation
      title: (번역중) Image Processor
    title: (번역중) 메인 클래스
  - sections:
    - isExpanded: false
      sections:
      - local: in_translation
        title: (번역중) ALBERT
      - local: in_translation
        title: (번역중) BART
      - local: in_translation
        title: (번역중) BARThez
      - local: in_translation
        title: (번역중) BARTpho
      - local: in_translation
        title: (번역중) BERT
      - local: in_translation
        title: (번역중) BertGeneration
      - local: in_translation
        title: (번역중) BertJapanese
      - local: in_translation
        title: (번역중) Bertweet
      - local: in_translation
        title: (번역중) BigBird
      - local: in_translation
        title: (번역중) BigBirdPegasus
      - local: in_translation
        title: (번역중) BioGpt
      - local: in_translation
        title: (번역중) Blenderbot
      - local: in_translation
        title: (번역중) Blenderbot Small
      - local: in_translation
        title: (번역중) BLOOM
      - local: in_translation
        title: (번역중) BORT
      - local: in_translation
        title: (번역중) ByT5
      - local: in_translation
        title: (번역중) CamemBERT
      - local: in_translation
        title: (번역중) CANINE
      - local: in_translation
        title: (번역중) CodeGen
      - local: in_translation
        title: (번역중) ConvBERT
      - local: in_translation
        title: (번역중) CPM
      - local: in_translation
        title: (번역중) CPMANT
      - local: in_translation
        title: (번역중) CTRL
      - local: in_translation
        title: (번역중) DeBERTa
      - local: in_translation
        title: (번역중) DeBERTa-v2
      - local: in_translation
        title: (번역중) DialoGPT
      - local: in_translation
        title: (번역중) DistilBERT
      - local: in_translation
        title: (번역중) DPR
      - local: in_translation
        title: (번역중) ELECTRA
      - local: in_translation
        title: (번역중) Encoder Decoder Models
      - local: in_translation
        title: (번역중) ERNIE
      - local: in_translation
        title: (번역중) ErnieM
      - local: in_translation
        title: (번역중) ESM
      - local: in_translation
        title: (번역중) FLAN-T5
      - local: in_translation
        title: (번역중) FLAN-UL2
      - local: in_translation
        title: (번역중) FlauBERT
      - local: in_translation
        title: (번역중) FNet
      - local: in_translation
        title: (번역중) FSMT
      - local: in_translation
        title: (번역중) Funnel Transformer
      - local: in_translation
        title: (번역중) GPT
      - local: in_translation
        title: (번역중) GPT Neo
      - local: in_translation
        title: (번역중) GPT NeoX
      - local: in_translation
        title: (번역중) GPT NeoX Japanese
      - local: in_translation
        title: (번역중) GPT-J
      - local: in_translation
        title: (번역중) GPT2
      - local: in_translation
        title: (번역중) GPTBigCode
      - local: in_translation
        title: (번역중) GPTSAN Japanese
      - local: in_translation
        title: (번역중) GPTSw3
      - local: in_translation
        title: (번역중) HerBERT
      - local: in_translation
        title: (번역중) I-BERT
      - local: in_translation
        title: (번역중) Jukebox
      - local: in_translation
        title: (번역중) LED
      - local: in_translation
        title: (번역중) LLaMA
      - local: in_translation
        title: (번역중) Longformer
      - local: in_translation
        title: (번역중) LongT5
      - local: in_translation
        title: (번역중) LUKE
      - local: in_translation
        title: (번역중) M2M100
      - local: in_translation
        title: (번역중) MarianMT
      - local: in_translation
        title: (번역중) MarkupLM
      - local: in_translation
        title: (번역중) MBart and MBart-50
      - local: in_translation
        title: (번역중) MEGA
      - local: in_translation
        title: (번역중) MegatronBERT
      - local: in_translation
        title: (번역중) MegatronGPT2
      - local: in_translation
        title: (번역중) mLUKE
      - local: in_translation
        title: (번역중) MobileBERT
      - local: in_translation
        title: (번역중) MPNet
      - local: in_translation
        title: (번역중) MT5
      - local: in_translation
        title: (번역중) MVP
      - local: in_translation
        title: (번역중) NEZHA
      - local: in_translation
        title: (번역중) NLLB
      - local: in_translation
        title: (번역중) NLLB-MoE
      - local: in_translation
        title: (번역중) Nyströmformer
      - local: in_translation
        title: (번역중) Open-Llama
      - local: in_translation
        title: (번역중) OPT
      - local: in_translation
        title: (번역중) Pegasus
      - local: in_translation
        title: (번역중) PEGASUS-X
      - local: in_translation
        title: (번역중) PhoBERT
      - local: in_translation
        title: (번역중) PLBart
      - local: in_translation
        title: (번역중) ProphetNet
      - local: in_translation
        title: (번역중) QDQBert
      - local: in_translation
        title: (번역중) RAG
      - local: in_translation
        title: (번역중) REALM
      - local: in_translation
        title: (번역중) Reformer
      - local: in_translation
        title: (번역중) RemBERT
      - local: in_translation
        title: (번역중) RetriBERT
      - local: in_translation
        title: (번역중) RoBERTa
      - local: in_translation
        title: (번역중) RoBERTa-PreLayerNorm
      - local: in_translation
        title: (번역중) RoCBert
      - local: in_translation
        title: (번역중) RoFormer
      - local: in_translation
        title: (번역중) Splinter
      - local: in_translation
        title: (번역중) SqueezeBERT
      - local: in_translation
        title: (번역중) SwitchTransformers
      - local: in_translation
        title: (번역중) T5
      - local: in_translation
        title: (번역중) T5v1.1
      - local: in_translation
        title: (번역중) TAPEX
      - local: in_translation
        title: (번역중) Transformer XL
      - local: in_translation
        title: (번역중) UL2
      - local: in_translation
        title: (번역중) X-MOD
      - local: in_translation
        title: (번역중) XGLM
      - local: in_translation
        title: (번역중) XLM
      - local: in_translation
        title: (번역중) XLM-ProphetNet
      - local: in_translation
        title: (번역중) XLM-RoBERTa
      - local: in_translation
        title: (번역중) XLM-RoBERTa-XL
      - local: in_translation
        title: (번역중) XLM-V
      - local: in_translation
        title: (번역중) XLNet
      - local: in_translation
        title: (번역중) YOSO
      title: (번역중) 텍스트 모델
    - isExpanded: false
      sections:
      - local: in_translation
        title: (번역중) BEiT
      - local: in_translation
        title: (번역중) BiT
      - local: in_translation
        title: (번역중) Conditional DETR
      - local: in_translation
        title: (번역중) ConvNeXT
      - local: in_translation
        title: (번역중) ConvNeXTV2
      - local: in_translation
        title: (번역중) CvT
      - local: in_translation
        title: (번역중) Deformable DETR
      - local: in_translation
        title: (번역중) DeiT
      - local: in_translation
        title: (번역중) DETA
      - local: in_translation
        title: (번역중) DETR
      - local: in_translation
        title: (번역중) DiNAT
      - local: in_translation
        title: (번역중) DiT
      - local: in_translation
        title: (번역중) DPT
      - local: in_translation
        title: (번역중) EfficientFormer
      - local: in_translation
        title: (번역중) EfficientNet
      - local: in_translation
        title: (번역중) FocalNet
      - local: in_translation
        title: (번역중) GLPN
      - local: in_translation
        title: (번역중) ImageGPT
      - local: in_translation
        title: (번역중) LeViT
      - local: in_translation
        title: (번역중) Mask2Former
      - local: in_translation
        title: (번역중) MaskFormer
      - local: in_translation
        title: (번역중) MobileNetV1
      - local: in_translation
        title: (번역중) MobileNetV2
      - local: in_translation
        title: (번역중) MobileViT
      - local: in_translation
        title: (번역중) NAT
      - local: in_translation
        title: (번역중) PoolFormer
      - local: in_translation
        title: (번역중) RegNet
      - local: in_translation
        title: (번역중) ResNet
      - local: in_translation
        title: (번역중) SegFormer
      - local: in_translation
        title: (번역중) Swin Transformer
      - local: in_translation
        title: (번역중) Swin Transformer V2
      - local: in_translation
        title: (번역중) Swin2SR
      - local: in_translation
        title: (번역중) Table Transformer
      - local: in_translation
        title: (번역중) TimeSformer
      - local: in_translation
        title: (번역중) UperNet
      - local: in_translation
        title: (번역중) VAN
      - local: in_translation
        title: (번역중) VideoMAE
      - local: in_translation
        title: (번역중) Vision Transformer (ViT)
      - local: in_translation
        title: (번역중) ViT Hybrid
      - local: in_translation
        title: (번역중) ViTMAE
      - local: in_translation
        title: (번역중) ViTMSN
      - local: in_translation
        title: (번역중) YOLOS
      title: (번역중) 비전 모델
    - isExpanded: false
      sections:
      - local: in_translation
        title: (번역중) Audio Spectrogram Transformer
      - local: in_translation
        title: (번역중) CLAP
      - local: in_translation
        title: (번역중) Hubert
      - local: in_translation
        title: (번역중) MCTCT
      - local: in_translation
        title: (번역중) SEW
      - local: in_translation
        title: (번역중) SEW-D
      - local: in_translation
        title: (번역중) Speech2Text
      - local: in_translation
        title: (번역중) Speech2Text2
      - local: in_translation
        title: (번역중) SpeechT5
      - local: in_translation
        title: (번역중) UniSpeech
      - local: in_translation
        title: (번역중) UniSpeech-SAT
      - local: in_translation
        title: (번역중) Wav2Vec2
      - local: in_translation
        title: (번역중) Wav2Vec2-Conformer
      - local: in_translation
        title: (번역중) Wav2Vec2Phoneme
      - local: in_translation
        title: (번역중) WavLM
      - local: in_translation
        title: (번역중) Whisper
      - local: in_translation
        title: (번역중) XLS-R
      - local: in_translation
        title: (번역중) XLSR-Wav2Vec2
      title: (번역중) 오디오 모델
    - isExpanded: false
      sections:
      - local: in_translation
        title: (번역중) ALIGN
      - local: in_translation
        title: (번역중) AltCLIP
      - local: in_translation
        title: (번역중) BLIP
      - local: in_translation
        title: (번역중) BLIP-2
      - local: in_translation
        title: (번역중) BridgeTower
      - local: in_translation
        title: (번역중) Chinese-CLIP
      - local: in_translation
        title: (번역중) CLIP
      - local: in_translation
        title: (번역중) CLIPSeg
      - local: in_translation
        title: (번역중) Data2Vec
      - local: in_translation
        title: (번역중) DePlot
      - local: in_translation
        title: (번역중) Donut
      - local: in_translation
        title: (번역중) FLAVA
      - local: in_translation
        title: (번역중) GIT
      - local: in_translation
        title: (번역중) GroupViT
      - local: in_translation
        title: (번역중) LayoutLM
      - local: in_translation
        title: (번역중) LayoutLMV2
      - local: in_translation
        title: (번역중) LayoutLMV3
      - local: in_translation
        title: (번역중) LayoutXLM
      - local: in_translation
        title: (번역중) LiLT
      - local: in_translation
        title: (번역중) LXMERT
      - local: in_translation
        title: (번역중) MatCha
      - local: in_translation
        title: (번역중) MGP-STR
      - local: in_translation
        title: (번역중) OneFormer
      - local: in_translation
        title: (번역중) OWL-ViT
      - local: in_translation
        title: (번역중) Perceiver
      - local: in_translation
        title: (번역중) Pix2Struct
      - local: in_translation
        title: (번역중) Segment Anything
      - local: in_translation
        title: (번역중) Speech Encoder Decoder Models
      - local: in_translation
        title: (번역중) TAPAS
      - local: in_translation
        title: (번역중) TrOCR
      - local: in_translation
        title: (번역중) TVLT
      - local: in_translation
        title: (번역중) ViLT
      - local: in_translation
        title: (번역중) Vision Encoder Decoder Models
      - local: in_translation
        title: (번역중) Vision Text Dual Encoder
      - local: in_translation
        title: (번역중) VisualBERT
      - local: in_translation
        title: (번역중) X-CLIP
      title: (번역중) 멀티모달 모델
    - isExpanded: false
      sections:
      - local: in_translation
        title: (번역중) Decision Transformer
      - local: in_translation
        title: (번역중) Trajectory Transformer
      title: (번역중) 강화학습 모델
    - isExpanded: false
      sections:
      - local: in_translation
        title: (번역중) Informer
      - local: in_translation
        title: (번역중) Time Series Transformer
      title: (번역중) 시계열 모델
    - isExpanded: false
      sections:
      - local: in_translation
        title: (번역중) Graphormer
      title: (번역중) Graph models
    title: (번역중) 모델
  - sections:
    - local: in_translation
      title: (번역중) Custom Layers and Utilities
    - local: in_translation
      title: (번역중) Utilities for pipelines
    - local: in_translation
      title: (번역중) Utilities for Tokenizers
    - local: in_translation
      title: (번역중) Utilities for Trainer
    - local: in_translation
      title: (번역중) Utilities for Generation
    - local: in_translation
      title: (번역중) Utilities for Image Processors
    - local: in_translation
      title: (번역중) Utilities for Audio processing
    - local: in_translation
      title: (번역중) General Utilities
    - local: in_translation
      title: (번역중) Utilities for Time Series
    title: (번역중) Internal Helpers
  title: (번역중) API<|MERGE_RESOLUTION|>--- conflicted
+++ resolved
@@ -54,21 +54,12 @@
         title: 이미지 분류
       - local: in_translation
         title: (번역중) Semantic segmentation
-<<<<<<< HEAD
-      - local: in_translation
-        title: (번역중) Video classification
+      - local: tasks/video_classification
+        title: 영상 분류
       - local: tasks/object_detection
         title: 객체 탐지
-      - local: in_translation
-        title: (번역중) Zero-shot object detection
-=======
-      - local: tasks/video_classification
-        title: 영상 분류
-      - local: in_translation
-        title: (번역중) Object detection
       - local: tasks/zero_shot_object_detection
         title: 제로샷(zero-shot) 객체 탐지
->>>>>>> f49a3453
       - local: tasks/zero_shot_image_classification
         title: 제로샷(zero-shot) 이미지 분류
       - local: tasks/monocular_depth_estimation
