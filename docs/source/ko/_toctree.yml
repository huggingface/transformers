- sections:
  - local: index
    title: 🤗 Transformers
  - local: quicktour
    title: 둘러보기
  - local: installation
    title: 설치방법
  title: 시작하기
- sections:
  - local: pipeline_tutorial
    title: Pipeline으로 추론하기
  - local: autoclass_tutorial
    title: AutoClass로 사전 학습된 인스턴스 로드하기
  - local: preprocessing
    title: 데이터 전처리하기
  - local: training
    title: 사전 학습된 모델 미세 조정하기
  - local: run_scripts
    title: 스크립트로 학습하기
  - local: accelerate
    title: 🤗 Accelerate로 분산 학습 구성하기
  - local: model_sharing
    title: 만든 모델 공유하기
  title: 튜토리얼
- sections:
  - sections:
      - local: tasks/sequence_classification
        title: 텍스트 분류
      - local: tasks/token_classification
        title: 토큰 분류
      - local: tasks/question_answering
        title: 질의 응답(Question Answering)
      - local: in_translation
        title: (번역중) Causal language modeling
      - local: tasks/masked_language_modeling
        title: 마스킹된 언어 모델링(Masked language modeling)
      - local: tasks/translation
        title: 번역
      - local: tasks/summarization
        title: 요약
      - local: in_translation
        title: (번역중) Multiple Choice
    title: 자연어처리
    isExpanded: false
  - sections:
<<<<<<< HEAD
    - local: in_translation
      title: (번역중) Audio classification
    - local: tasks/asr
      title: 자동 음성 인식
=======
      - local: in_translation
        title: (번역중) Audio classification
      - local: in_translation
        title: (번역중) Automatic speech recognition
>>>>>>> 01734dba
    title: (번역중) 오디오
    isExpanded: false
  - sections:
      - local: tasks/image_classification
        title: 이미지 분류
      - local: in_translation
        title: (번역중) Semantic segmentation
      - local: in_translation
        title: (번역중) Video classification
      - local: in_translation
        title: (번역중) Object detection
      - local: in_translation
        title: (번역중) Zero-shot object detection
      - local: tasks/zero_shot_image_classification
        title: 제로샷(zero-shot) 이미지 분류
      - local: in_translation
        title: (번역중) Depth estimation
    title: (번역중) 컴퓨터 비전
    isExpanded: false
  - sections:
      - local: tasks/image_captioning
        title: 이미지 캡셔닝
      - local: in_translation
        title: (번역중) Document Question Answering
    title: (번역중) 멀티모달
    isExpanded: false
  title: 태스크 가이드
- sections:
    - local: in_translation
      title: (번역중) Use fast tokenizers from 🤗 Tokenizers
    - local: multilingual
      title: 다국어 모델 추론하기
    - local: in_translation
      title: (번역중) Customize text generation strategy
    - local: create_a_model
      title: 모델별 API 사용하기
    - local: custom_models
      title: 사용자 정의 모델 공유하기
    - local: sagemaker
      title: Amazon SageMaker에서 학습 실행하기
    - local: serialization
      title: ONNX로 내보내기
    - local: torchscript
      title: TorchScript로 내보내기
    - local: in_translation
      title: (번역중) Benchmarks
    - local: in_translation
      title: (번역중) Notebooks with examples
    - local: in_translation
      title: (번역중) Community resources
    - local: in_translation
      title: (번역중) Troubleshoot
  title: (번역중) 개발자 가이드
- sections:
    - local: in_translation
      title: (번역중) Overview
    - local: in_translation
      title: (번역중) Training on one GPU
    - local: in_translation
      title: (번역중) Training on many GPUs
    - local: in_translation
      title: (번역중) Training on CPU
    - local: in_translation
      title: (번역중) Training on many CPUs
    - local: in_translation
      title: (번역중) Training on TPUs
    - local: in_translation
      title: (번역중) Training on TPU with TensorFlow
    - local: in_translation
      title: (번역중) Training on Specialized Hardware
    - local: in_translation
      title: (번역중) Inference on CPU
    - local: in_translation
      title: (번역중) Inference on one GPU
    - local: in_translation
      title: (번역중) Inference on many GPUs
    - local: in_translation
      title: (번역중) Inference on Specialized Hardware
    - local: in_translation
      title: (번역중) Custom hardware for training
    - local: in_translation
      title: (번역중) Instantiating a big model
    - local: in_translation
      title: (번역중) Debugging
    - local: in_translation
      title: (번역중) Hyperparameter Search using Trainer API
    - local: in_translation
      title: (번역중) XLA Integration for TensorFlow Models
  title: (번역중) 성능 및 확장성
- sections:
    - local: in_translation
      title: (번역중) How to contribute to transformers?
    - local: in_translation
      title: (번역중) How to add a model to 🤗 Transformers?
    - local: in_translation
      title: (번역중) How to convert a 🤗 Transformers model to TensorFlow?
    - local: in_translation
      title: (번역중) How to add a pipeline to 🤗 Transformers?
    - local: in_translation
      title: (번역중) Testing
    - local: in_translation
      title: (번역중) Checks on a Pull Request
  title: (번역중) 기여하기

- sections:
  - local: in_translation
    title: (번역중) Philosophy
  - local: in_translation
    title: (번역중) Glossary
  - local: in_translation
    title: (번역중) What 🤗 Transformers can do
  - local: in_translation
    title: (번역중) How 🤗 Transformers solve tasks
  - local: in_translation
    title: (번역중) The Transformer model family
  - local: in_translation
    title: (번역중) Summary of the tokenizers
  - local: in_translation
    title: (번역중) Attention mechanisms
  - local: in_translation
    title: (번역중) Padding and truncation
  - local: in_translation
    title: (번역중) BERTology
  - local: in_translation
    title: (번역중) Perplexity of fixed-length models
  - local: in_translation
    title: (번역중) Pipelines for webserver inference
  title: (번역중) 개념 가이드
- sections:
  - sections:
    - local: in_translation
      title: (번역중) Auto Classes
    - local: in_translation
      title: (번역중) Callbacks
    - local: in_translation
      title: (번역중) Configuration
    - local: in_translation
      title: (번역중) Data Collator
    - local: in_translation
      title: (번역중) Keras callbacks
    - local: in_translation
      title: (번역중) Logging
    - local: in_translation
      title: (번역중) Models
    - local: in_translation
      title: (번역중) Text Generation
    - local: in_translation
      title: (번역중) ONNX
    - local: in_translation
      title: (번역중) Optimization
    - local: in_translation
      title: (번역중) Model outputs
    - local: in_translation
      title: (번역중) Pipelines
    - local: in_translation
      title: (번역중) Processors
    - local: in_translation
      title: (번역중) Quantization
    - local: in_translation
      title: (번역중) Tokenizer
    - local: in_translation
      title: (번역중) Trainer
    - local: in_translation
      title: (번역중) DeepSpeed Integration
    - local: in_translation
      title: (번역중) Feature Extractor
    - local: in_translation
      title: (번역중) Image Processor
    title: (번역중) 메인 클래스
  - sections:
    - isExpanded: false
      sections:
      - local: in_translation
        title: (번역중) ALBERT
      - local: in_translation
        title: (번역중) BART
      - local: in_translation
        title: (번역중) BARThez
      - local: in_translation
        title: (번역중) BARTpho
      - local: in_translation
        title: (번역중) BERT
      - local: in_translation
        title: (번역중) BertGeneration
      - local: in_translation
        title: (번역중) BertJapanese
      - local: in_translation
        title: (번역중) Bertweet
      - local: in_translation
        title: (번역중) BigBird
      - local: in_translation
        title: (번역중) BigBirdPegasus
      - local: in_translation
        title: (번역중) BioGpt
      - local: in_translation
        title: (번역중) Blenderbot
      - local: in_translation
        title: (번역중) Blenderbot Small
      - local: in_translation
        title: (번역중) BLOOM
      - local: in_translation
        title: (번역중) BORT
      - local: in_translation
        title: (번역중) ByT5
      - local: in_translation
        title: (번역중) CamemBERT
      - local: in_translation
        title: (번역중) CANINE
      - local: in_translation
        title: (번역중) CodeGen
      - local: in_translation
        title: (번역중) ConvBERT
      - local: in_translation
        title: (번역중) CPM
      - local: in_translation
        title: (번역중) CPMANT
      - local: in_translation
        title: (번역중) CTRL
      - local: in_translation
        title: (번역중) DeBERTa
      - local: in_translation
        title: (번역중) DeBERTa-v2
      - local: in_translation
        title: (번역중) DialoGPT
      - local: in_translation
        title: (번역중) DistilBERT
      - local: in_translation
        title: (번역중) DPR
      - local: in_translation
        title: (번역중) ELECTRA
      - local: in_translation
        title: (번역중) Encoder Decoder Models
      - local: in_translation
        title: (번역중) ERNIE
      - local: in_translation
        title: (번역중) ErnieM
      - local: in_translation
        title: (번역중) ESM
      - local: in_translation
        title: (번역중) FLAN-T5
      - local: in_translation
        title: (번역중) FLAN-UL2
      - local: in_translation
        title: (번역중) FlauBERT
      - local: in_translation
        title: (번역중) FNet
      - local: in_translation
        title: (번역중) FSMT
      - local: in_translation
        title: (번역중) Funnel Transformer
      - local: in_translation
        title: (번역중) GPT
      - local: in_translation
        title: (번역중) GPT Neo
      - local: in_translation
        title: (번역중) GPT NeoX
      - local: in_translation
        title: (번역중) GPT NeoX Japanese
      - local: in_translation
        title: (번역중) GPT-J
      - local: in_translation
        title: (번역중) GPT2
      - local: in_translation
        title: (번역중) GPTBigCode
      - local: in_translation
        title: (번역중) GPTSAN Japanese
      - local: in_translation
        title: (번역중) GPTSw3
      - local: in_translation
        title: (번역중) HerBERT
      - local: in_translation
        title: (번역중) I-BERT
      - local: in_translation
        title: (번역중) Jukebox
      - local: in_translation
        title: (번역중) LED
      - local: in_translation
        title: (번역중) LLaMA
      - local: in_translation
        title: (번역중) Longformer
      - local: in_translation
        title: (번역중) LongT5
      - local: in_translation
        title: (번역중) LUKE
      - local: in_translation
        title: (번역중) M2M100
      - local: in_translation
        title: (번역중) MarianMT
      - local: in_translation
        title: (번역중) MarkupLM
      - local: in_translation
        title: (번역중) MBart and MBart-50
      - local: in_translation
        title: (번역중) MEGA
      - local: in_translation
        title: (번역중) MegatronBERT
      - local: in_translation
        title: (번역중) MegatronGPT2
      - local: in_translation
        title: (번역중) mLUKE
      - local: in_translation
        title: (번역중) MobileBERT
      - local: in_translation
        title: (번역중) MPNet
      - local: in_translation
        title: (번역중) MT5
      - local: in_translation
        title: (번역중) MVP
      - local: in_translation
        title: (번역중) NEZHA
      - local: in_translation
        title: (번역중) NLLB
      - local: in_translation
        title: (번역중) NLLB-MoE
      - local: in_translation
        title: (번역중) Nyströmformer
      - local: in_translation
        title: (번역중) Open-Llama
      - local: in_translation
        title: (번역중) OPT
      - local: in_translation
        title: (번역중) Pegasus
      - local: in_translation
        title: (번역중) PEGASUS-X
      - local: in_translation
        title: (번역중) PhoBERT
      - local: in_translation
        title: (번역중) PLBart
      - local: in_translation
        title: (번역중) ProphetNet
      - local: in_translation
        title: (번역중) QDQBert
      - local: in_translation
        title: (번역중) RAG
      - local: in_translation
        title: (번역중) REALM
      - local: in_translation
        title: (번역중) Reformer
      - local: in_translation
        title: (번역중) RemBERT
      - local: in_translation
        title: (번역중) RetriBERT
      - local: in_translation
        title: (번역중) RoBERTa
      - local: in_translation
        title: (번역중) RoBERTa-PreLayerNorm
      - local: in_translation
        title: (번역중) RoCBert
      - local: in_translation
        title: (번역중) RoFormer
      - local: in_translation
        title: (번역중) Splinter
      - local: in_translation
        title: (번역중) SqueezeBERT
      - local: in_translation
        title: (번역중) SwitchTransformers
      - local: in_translation
        title: (번역중) T5
      - local: in_translation
        title: (번역중) T5v1.1
      - local: in_translation
        title: (번역중) TAPEX
      - local: in_translation
        title: (번역중) Transformer XL
      - local: in_translation
        title: (번역중) UL2
      - local: in_translation
        title: (번역중) X-MOD
      - local: in_translation
        title: (번역중) XGLM
      - local: in_translation
        title: (번역중) XLM
      - local: in_translation
        title: (번역중) XLM-ProphetNet
      - local: in_translation
        title: (번역중) XLM-RoBERTa
      - local: in_translation
        title: (번역중) XLM-RoBERTa-XL
      - local: in_translation
        title: (번역중) XLM-V
      - local: in_translation
        title: (번역중) XLNet
      - local: in_translation
        title: (번역중) YOSO
      title: (번역중) 텍스트 모델
    - isExpanded: false
      sections:
      - local: in_translation
        title: (번역중) BEiT
      - local: in_translation
        title: (번역중) BiT
      - local: in_translation
        title: (번역중) Conditional DETR
      - local: in_translation
        title: (번역중) ConvNeXT
      - local: in_translation
        title: (번역중) ConvNeXTV2
      - local: in_translation
        title: (번역중) CvT
      - local: in_translation
        title: (번역중) Deformable DETR
      - local: in_translation
        title: (번역중) DeiT
      - local: in_translation
        title: (번역중) DETA
      - local: in_translation
        title: (번역중) DETR
      - local: in_translation
        title: (번역중) DiNAT
      - local: in_translation
        title: (번역중) DiT
      - local: in_translation
        title: (번역중) DPT
      - local: in_translation
        title: (번역중) EfficientFormer
      - local: in_translation
        title: (번역중) EfficientNet
      - local: in_translation
        title: (번역중) FocalNet
      - local: in_translation
        title: (번역중) GLPN
      - local: in_translation
        title: (번역중) ImageGPT
      - local: in_translation
        title: (번역중) LeViT
      - local: in_translation
        title: (번역중) Mask2Former
      - local: in_translation
        title: (번역중) MaskFormer
      - local: in_translation
        title: (번역중) MobileNetV1
      - local: in_translation
        title: (번역중) MobileNetV2
      - local: in_translation
        title: (번역중) MobileViT
      - local: in_translation
        title: (번역중) NAT
      - local: in_translation
        title: (번역중) PoolFormer
      - local: in_translation
        title: (번역중) RegNet
      - local: in_translation
        title: (번역중) ResNet
      - local: in_translation
        title: (번역중) SegFormer
      - local: in_translation
        title: (번역중) Swin Transformer
      - local: in_translation
        title: (번역중) Swin Transformer V2
      - local: in_translation
        title: (번역중) Swin2SR
      - local: in_translation
        title: (번역중) Table Transformer
      - local: in_translation
        title: (번역중) TimeSformer
      - local: in_translation
        title: (번역중) UperNet
      - local: in_translation
        title: (번역중) VAN
      - local: in_translation
        title: (번역중) VideoMAE
      - local: in_translation
        title: (번역중) Vision Transformer (ViT)
      - local: in_translation
        title: (번역중) ViT Hybrid
      - local: in_translation
        title: (번역중) ViTMAE
      - local: in_translation
        title: (번역중) ViTMSN
      - local: in_translation
        title: (번역중) YOLOS
      title: (번역중) 비전 모델
    - isExpanded: false
      sections:
      - local: in_translation
        title: (번역중) Audio Spectrogram Transformer
      - local: in_translation
        title: (번역중) CLAP
      - local: in_translation
        title: (번역중) Hubert
      - local: in_translation
        title: (번역중) MCTCT
      - local: in_translation
        title: (번역중) SEW
      - local: in_translation
        title: (번역중) SEW-D
      - local: in_translation
        title: (번역중) Speech2Text
      - local: in_translation
        title: (번역중) Speech2Text2
      - local: in_translation
        title: (번역중) SpeechT5
      - local: in_translation
        title: (번역중) UniSpeech
      - local: in_translation
        title: (번역중) UniSpeech-SAT
      - local: in_translation
        title: (번역중) Wav2Vec2
      - local: in_translation
        title: (번역중) Wav2Vec2-Conformer
      - local: in_translation
        title: (번역중) Wav2Vec2Phoneme
      - local: in_translation
        title: (번역중) WavLM
      - local: in_translation
        title: (번역중) Whisper
      - local: in_translation
        title: (번역중) XLS-R
      - local: in_translation
        title: (번역중) XLSR-Wav2Vec2
      title: (번역중) 오디오 모델
    - isExpanded: false
      sections:
      - local: in_translation
        title: (번역중) ALIGN
      - local: in_translation
        title: (번역중) AltCLIP
      - local: in_translation
        title: (번역중) BLIP
      - local: in_translation
        title: (번역중) BLIP-2
      - local: in_translation
        title: (번역중) BridgeTower
      - local: in_translation
        title: (번역중) Chinese-CLIP
      - local: in_translation
        title: (번역중) CLIP
      - local: in_translation
        title: (번역중) CLIPSeg
      - local: in_translation
        title: (번역중) Data2Vec
      - local: in_translation
        title: (번역중) DePlot
      - local: in_translation
        title: (번역중) Donut
      - local: in_translation
        title: (번역중) FLAVA
      - local: in_translation
        title: (번역중) GIT
      - local: in_translation
        title: (번역중) GroupViT
      - local: in_translation
        title: (번역중) LayoutLM
      - local: in_translation
        title: (번역중) LayoutLMV2
      - local: in_translation
        title: (번역중) LayoutLMV3
      - local: in_translation
        title: (번역중) LayoutXLM
      - local: in_translation
        title: (번역중) LiLT
      - local: in_translation
        title: (번역중) LXMERT
      - local: in_translation
        title: (번역중) MatCha
      - local: in_translation
        title: (번역중) MGP-STR
      - local: in_translation
        title: (번역중) OneFormer
      - local: in_translation
        title: (번역중) OWL-ViT
      - local: in_translation
        title: (번역중) Perceiver
      - local: in_translation
        title: (번역중) Pix2Struct
      - local: in_translation
        title: (번역중) Segment Anything
      - local: in_translation
        title: (번역중) Speech Encoder Decoder Models
      - local: in_translation
        title: (번역중) TAPAS
      - local: in_translation
        title: (번역중) TrOCR
      - local: in_translation
        title: (번역중) TVLT
      - local: in_translation
        title: (번역중) ViLT
      - local: in_translation
        title: (번역중) Vision Encoder Decoder Models
      - local: in_translation
        title: (번역중) Vision Text Dual Encoder
      - local: in_translation
        title: (번역중) VisualBERT
      - local: in_translation
        title: (번역중) X-CLIP
      title: (번역중) 멀티모달 모델
    - isExpanded: false
      sections:
      - local: in_translation
        title: (번역중) Decision Transformer
      - local: in_translation
        title: (번역중) Trajectory Transformer
      title: (번역중) 강화학습 모델
    - isExpanded: false
      sections:
      - local: in_translation
        title: (번역중) Informer
      - local: in_translation
        title: (번역중) Time Series Transformer
      title: (번역중) 시계열 모델
    - isExpanded: false
      sections:
      - local: in_translation
        title: (번역중) Graphormer
      title: (번역중) Graph models
    title: (번역중) 모델
  - sections:
    - local: in_translation
      title: (번역중) Custom Layers and Utilities
    - local: in_translation
      title: (번역중) Utilities for pipelines
    - local: in_translation
      title: (번역중) Utilities for Tokenizers
    - local: in_translation
      title: (번역중) Utilities for Trainer
    - local: in_translation
      title: (번역중) Utilities for Generation
    - local: in_translation
      title: (번역중) Utilities for Image Processors
    - local: in_translation
      title: (번역중) Utilities for Audio processing
    - local: in_translation
      title: (번역중) General Utilities
    - local: in_translation
      title: (번역중) Utilities for Time Series
    title: (번역중) Internal Helpers
  title: (번역중) API<|MERGE_RESOLUTION|>--- conflicted
+++ resolved
@@ -43,17 +43,10 @@
     title: 자연어처리
     isExpanded: false
   - sections:
-<<<<<<< HEAD
-    - local: in_translation
-      title: (번역중) Audio classification
-    - local: tasks/asr
-      title: 자동 음성 인식
-=======
       - local: in_translation
         title: (번역중) Audio classification
-      - local: in_translation
-        title: (번역중) Automatic speech recognition
->>>>>>> 01734dba
+      - local: tasks/asr
+        title: 자동 음성 인식
     title: (번역중) 오디오
     isExpanded: false
   - sections:
