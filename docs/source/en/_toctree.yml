- sections:
  - local: index
    title: Transformers
  - local: installation
    title: Installation
  - local: quicktour
    title: Quickstart
  title: Get started
- isExpanded: false
  sections:
  - sections:
    - local: models
      title: Loading models
    - local: custom_models
      title: Customizing models
    - local: how_to_hack_models
      title: Customizing model components
    - local: model_sharing
      title: Sharing
    - local: modular_transformers
      title: Contributing a new model to Transformers
    - local: add_new_model
      title: Legacy model contribution
    - local: auto_docstring
      title: Documenting a model
    - local: attention_interface
      title: Customizing attention function
    title: Models
  - sections:
    - local: fast_tokenizers
      title: Tokenizers
    - local: image_processors
      title: Image processors
    - local: video_processors
      title: Video processors
    - local: backbones
      title: Backbones
    - local: feature_extractors
      title: Feature extractors
    - local: processors
      title: Processors
    - local: tokenizer_summary
      title: Summary of the tokenizers
    - local: pad_truncation
      title: Padding and truncation
    title: Preprocessors
  title: Base classes
- isExpanded: false
  sections:
  - sections:
    - local: pipeline_tutorial
      title: Pipeline
    - local: pipeline_gradio
      title: Machine learning apps
    - local: pipeline_webserver
      title: Web server inference
    - local: add_new_pipeline
      title: Adding a new pipeline
    title: Pipeline API
  - sections:
    - local: llm_tutorial
      title: Text generation
    - local: generation_strategies
      title: Generation strategies
    - local: generation_features
      title: Generation features
    - local: tasks/prompting
      title: Prompt engineering
    - local: llm_optims
      title: Optimizing inference
    - local: cache_explanation
      title: Caching
    - local: kv_cache
      title: KV cache strategies
    - local: llm_tutorial_optimization
      title: Getting the most out of LLMs
    - local: perplexity
      title: Perplexity of fixed-length models
    title: LLMs
  - sections:
    - local: conversations
      title: Chat basics
    - local: chat_templating
      title: Templates
    - local: chat_templating_multimodal
      title: Multimodal templates
    - local: chat_templating_writing
      title: Template writing
    - local: chat_extras
      title: Tools and RAG
    title: Chat with models
  - sections:
    - local: serving
      title: Serving LLMs, VLMs, and other chat-based models
    - local: jan
      title: Jan
    - local: cursor
      title: Cursor
    - local: tiny_agents
      title: Tiny-Agents CLI and MCP tools
    - local: open_webui
      title: Open WebUI
    title: Serving
  - sections:
    - local: perf_torch_compile
      title: torch.compile
    - local: perf_infer_gpu_one
      title: GPU
    - local: perf_infer_gpu_multi
      title: Distributed inference
    - local: perf_infer_cpu
      title: CPU
    title: Optimization
  - local: agents
    title: Agents
  - local: tools
    title: Tools
  - local: transformers_as_backend
    title: Inference server backends
  title: Inference
- isExpanded: false
  sections:
  - sections:
    - local: trainer
      title: Trainer
    - local: training
      title: Fine-tuning
    - local: optimizers
      title: Optimizers
    - local: hpo_train
      title: Hyperparameter search
    title: Trainer API
  - sections:
    - local: accelerator_selection
      title: Accelerator selection
    - local: accelerate
      title: Accelerate
    - local: fsdp
      title: FullyShardedDataParallel
    - local: deepspeed
      title: DeepSpeed
    - local: debugging
      title: Multi-GPU debugging
    - local: perf_train_cpu_many
      title: Distributed CPUs
    - local: perf_train_gpu_many
      title: Parallelism methods
    title: Distributed training
  - sections:
    - local: perf_train_gpu_one
      title: GPU
    - local: perf_train_cpu
      title: CPU
    - local: perf_train_special
      title: Apple Silicon
    - local: perf_train_gaudi
      title: Intel Gaudi
    - local: perf_hardware
      title: Build your own machine
    title: Hardware
  - local: peft
    title: PEFT
  - local: model_memory_anatomy
    title: Model training anatomy
  title: Training
- isExpanded: false
  sections:
  - local: quantization/overview
    title: Overview
  - local: quantization/selecting
    title: Selecting a quantization method
  - local: quantization/concept_guide
    title: Quantization concepts
  - local: quantization/aqlm
    title: AQLM
  - local: quantization/auto_round
    title: AutoRound
  - local: quantization/awq
    title: AWQ
  - local: quantization/bitnet
    title: BitNet
  - local: quantization/bitsandbytes
    title: bitsandbytes
  - local: quantization/compressed_tensors
    title: compressed-tensors
  - local: quantization/eetq
    title: EETQ
  - local: quantization/fbgemm_fp8
    title: FBGEMM
  - local: quantization/finegrained_fp8
    title: Fine-grained FP8
  - local: quantization/fp_quant
    title: FP-Quant
  - local: gguf
    title: GGUF
  - local: quantization/gptq
    title: GPTQ
  - local: quantization/higgs
    title: HIGGS
  - local: quantization/hqq
    title: HQQ
  - local: quantization/optimum
    title: Optimum
  - local: quantization/quanto
    title: Quanto
  - local: quantization/quark
    title: Quark
  - local: quantization/torchao
    title: torchao
  - local: quantization/spqr
    title: SpQR
  - local: quantization/vptq
    title: VPTQ
  - local: quantization/contribute
    title: Contribute
  title: Quantization
- isExpanded: false
  sections:
  - local: serialization
    title: ONNX
  - local: tflite
    title: LiteRT
  - local: executorch
    title: ExecuTorch
  - local: torchscript
    title: TorchScript
  title: Export to production
- isExpanded: false
  sections:
  - sections:
    - sections:
      - local: tasks/sequence_classification
        title: Text classification
      - local: tasks/token_classification
        title: Token classification
      - local: tasks/question_answering
        title: Question answering
      - local: tasks/language_modeling
        title: Causal language modeling
      - local: tasks/masked_language_modeling
        title: Masked language modeling
      - local: tasks/translation
        title: Translation
      - local: tasks/summarization
        title: Summarization
      - local: tasks/multiple_choice
        title: Multiple choice
      title: Natural language processing
    - sections:
      - local: tasks/audio_classification
        title: Audio classification
      - local: tasks/asr
        title: Automatic speech recognition
      title: Audio
    - sections:
      - local: tasks/image_classification
        title: Image classification
      - local: tasks/semantic_segmentation
        title: Image segmentation
      - local: tasks/video_classification
        title: Video classification
      - local: tasks/object_detection
        title: Object detection
      - local: tasks/zero_shot_object_detection
        title: Zero-shot object detection
      - local: tasks/zero_shot_image_classification
        title: Zero-shot image classification
      - local: tasks/monocular_depth_estimation
        title: Depth estimation
      - local: tasks/image_to_image
        title: Image-to-Image
      - local: tasks/image_feature_extraction
        title: Image Feature Extraction
      - local: tasks/mask_generation
        title: Mask Generation
      - local: tasks/keypoint_detection
        title: Keypoint detection
      - local: tasks/knowledge_distillation_for_image_classification
        title: Knowledge Distillation for Computer Vision
      title: Computer vision
    - sections:
      - local: tasks/image_captioning
        title: Image captioning
      - local: tasks/document_question_answering
        title: Document Question Answering
      - local: tasks/visual_question_answering
        title: Visual Question Answering
      - local: tasks/text-to-speech
        title: Text to speech
      - local: tasks/idefics
        title: Image tasks with IDEFICS
      - local: tasks/image_text_to_text
        title: Image-text-to-text
      - local: tasks/video_text_to_text
        title: Video-text-to-text
      - local: tasks/visual_document_retrieval
        title: Visual Document Retrieval
      title: Multimodal
    title: Task recipes
  - local: run_scripts
    title: Training scripts
  - local: glossary
    title: Glossary
  - local: philosophy
    title: Philosophy
  - local: notebooks
    title: Notebooks with examples
  - local: community
    title: Community resources
  - local: troubleshooting
    title: Troubleshoot
  title: Resources
- isExpanded: false
  sections:
  - local: contributing
    title: Contribute to Transformers
  - local: testing
    title: Transformers model tests
  - local: pr_checks
    title: Pull request checks
  title: Contribute
- isExpanded: false
  sections:
  - sections:
    - local: model_doc/auto
      title: Auto Classes
    - local: main_classes/backbones
      title: Backbones
    - local: main_classes/callback
      title: Callbacks
    - local: main_classes/configuration
      title: Configuration
    - local: main_classes/data_collator
      title: Data Collator
    - local: main_classes/keras_callbacks
      title: Keras callbacks
    - local: main_classes/logging
      title: Logging
    - local: main_classes/model
      title: Models
    - local: main_classes/text_generation
      title: Text Generation
    - local: main_classes/onnx
      title: ONNX
    - local: main_classes/optimizer_schedules
      title: Optimization
    - local: main_classes/output
      title: Model outputs
    - local: main_classes/peft
      title: PEFT
    - local: main_classes/pipelines
      title: Pipelines
    - local: main_classes/processors
      title: Processors
    - local: main_classes/quantization
      title: Quantization
    - local: main_classes/tokenizer
      title: Tokenizer
    - local: main_classes/trainer
      title: Trainer
    - local: main_classes/deepspeed
      title: DeepSpeed
    - local: main_classes/executorch
      title: ExecuTorch
    - local: main_classes/feature_extractor
      title: Feature Extractor
    - local: main_classes/image_processor
      title: Image Processor
    - local: main_classes/video_processor
      title: Video Processor
    title: Main Classes
  - sections:
    - sections:
      - local: model_doc/albert
        title: ALBERT
      - local: model_doc/arcee
        title: Arcee
      - local: model_doc/bamba
        title: Bamba
      - local: model_doc/bart
        title: BART
      - local: model_doc/barthez
        title: BARThez
      - local: model_doc/bartpho
        title: BARTpho
      - local: model_doc/bert
        title: BERT
      - local: model_doc/bert-generation
        title: BertGeneration
      - local: model_doc/bert-japanese
        title: BertJapanese
      - local: model_doc/bertweet
        title: BERTweet
      - local: model_doc/big_bird
        title: BigBird
      - local: model_doc/bigbird_pegasus
        title: BigBirdPegasus
      - local: model_doc/biogpt
        title: BioGpt
      - local: model_doc/bitnet
        title: BitNet
      - local: model_doc/blenderbot
        title: Blenderbot
      - local: model_doc/blenderbot-small
        title: Blenderbot Small
      - local: model_doc/bloom
        title: BLOOM
      - local: model_doc/bort
        title: BORT
      - local: model_doc/byt5
        title: ByT5
      - local: model_doc/camembert
        title: CamemBERT
      - local: model_doc/canine
        title: CANINE
      - local: model_doc/codegen
        title: CodeGen
      - local: model_doc/code_llama
        title: CodeLlama
      - local: model_doc/cohere
        title: Cohere
      - local: model_doc/cohere2
        title: Cohere2
      - local: model_doc/convbert
        title: ConvBERT
      - local: model_doc/cpm
        title: CPM
      - local: model_doc/cpmant
        title: CPMANT
      - local: model_doc/ctrl
        title: CTRL
      - local: model_doc/dbrx
        title: DBRX
      - local: model_doc/deberta
        title: DeBERTa
      - local: model_doc/deberta-v2
        title: DeBERTa-v2
      - local: model_doc/deepseek_v3
        title: DeepSeek-V3
      - local: model_doc/dialogpt
        title: DialoGPT
      - local: model_doc/diffllama
        title: DiffLlama
      - local: model_doc/distilbert
        title: DistilBERT
      - local: model_doc/doge
        title: Doge
      - local: model_doc/dots1
        title: dots1
      - local: model_doc/dpr
        title: DPR
      - local: model_doc/electra
        title: ELECTRA
      - local: model_doc/encoder-decoder
        title: Encoder Decoder Models
      - local: model_doc/ernie
        title: ERNIE
      - local: model_doc/ernie4_5
        title: Ernie4_5
      - local: model_doc/ernie4_5_moe
        title: Ernie4_5_MoE
      - local: model_doc/ernie_m
        title: ErnieM
      - local: model_doc/esm
        title: ESM
      - local: model_doc/exaone4
        title: EXAONE-4.0
      - local: model_doc/falcon
        title: Falcon
      - local: model_doc/falcon3
        title: Falcon3
      - local: model_doc/falcon_h1
        title: FalconH1
      - local: model_doc/falcon_mamba
        title: FalconMamba
      - local: model_doc/flan-t5
        title: FLAN-T5
      - local: model_doc/flan-ul2
        title: FLAN-UL2
      - local: model_doc/flaubert
        title: FlauBERT
      - local: model_doc/fnet
        title: FNet
      - local: model_doc/fsmt
        title: FSMT
      - local: model_doc/funnel
        title: Funnel Transformer
      - local: model_doc/fuyu
        title: Fuyu
      - local: model_doc/gemma
        title: Gemma
      - local: model_doc/gemma2
        title: Gemma2
      - local: model_doc/glm
        title: GLM
      - local: model_doc/glm4
        title: glm4
      - local: model_doc/glm4_moe
        title: glm4_moe
      - local: model_doc/openai-gpt
        title: GPT
      - local: model_doc/gpt_neo
        title: GPT Neo
      - local: model_doc/gpt_neox
        title: GPT NeoX
      - local: model_doc/gpt_neox_japanese
        title: GPT NeoX Japanese
      - local: model_doc/gptj
        title: GPT-J
      - local: model_doc/gpt2
        title: GPT2
      - local: model_doc/gpt_bigcode
        title: GPTBigCode
      - local: model_doc/gpt_oss
        title: GptOss
      - local: model_doc/gptsan-japanese
        title: GPTSAN Japanese
      - local: model_doc/gpt-sw3
        title: GPTSw3
      - local: model_doc/granite
        title: Granite
      - local: model_doc/granitemoe
        title: GraniteMoe
      - local: model_doc/granitemoehybrid
        title: GraniteMoeHybrid
      - local: model_doc/granitemoeshared
        title: GraniteMoeShared
      - local: model_doc/helium
        title: Helium
      - local: model_doc/herbert
        title: HerBERT
<<<<<<< HEAD
      - local: model_doc/hgnet_v2
        title: HGNet-V2
      - local: model_doc/hunyuan_v1_dense
        title: HunYuanDenseV1
      - local: model_doc/hunyuan_v1_moe
        title: HunYuanMoEV1
=======
>>>>>>> 68eb1a9a
      - local: model_doc/ibert
        title: I-BERT
      - local: model_doc/jamba
        title: Jamba
      - local: model_doc/jetmoe
        title: JetMoe
      - local: model_doc/jukebox
        title: Jukebox
      - local: model_doc/led
        title: LED
      - local: model_doc/lfm2
        title: LFM2
      - local: model_doc/llama
        title: LLaMA
      - local: model_doc/llama2
        title: Llama2
      - local: model_doc/llama3
        title: Llama3
      - local: model_doc/longformer
        title: Longformer
      - local: model_doc/longt5
        title: LongT5
      - local: model_doc/luke
        title: LUKE
      - local: model_doc/m2m_100
        title: M2M100
      - local: model_doc/madlad-400
        title: MADLAD-400
      - local: model_doc/mamba
        title: Mamba
      - local: model_doc/mamba2
        title: Mamba2
      - local: model_doc/marian
        title: MarianMT
      - local: model_doc/markuplm
        title: MarkupLM
      - local: model_doc/mbart
        title: MBart and MBart-50
      - local: model_doc/mega
        title: MEGA
      - local: model_doc/megatron-bert
        title: MegatronBERT
      - local: model_doc/megatron_gpt2
        title: MegatronGPT2
      - local: model_doc/minimax
        title: MiniMax
      - local: model_doc/mistral
        title: Mistral
      - local: model_doc/mixtral
        title: Mixtral
      - local: model_doc/mluke
        title: mLUKE
      - local: model_doc/mobilebert
        title: MobileBERT
      - local: model_doc/modernbert
        title: ModernBert
      - local: model_doc/modernbert-decoder
        title: ModernBERTDecoder
      - local: model_doc/mpnet
        title: MPNet
      - local: model_doc/mpt
        title: MPT
      - local: model_doc/mra
        title: MRA
      - local: model_doc/mt5
        title: MT5
      - local: model_doc/mvp
        title: MVP
      - local: model_doc/myt5
        title: myt5
      - local: model_doc/nemotron
        title: Nemotron
      - local: model_doc/nezha
        title: NEZHA
      - local: model_doc/nllb
        title: NLLB
      - local: model_doc/nllb-moe
        title: NLLB-MoE
      - local: model_doc/nystromformer
        title: Nyströmformer
      - local: model_doc/olmo
        title: OLMo
      - local: model_doc/olmo2
        title: OLMo2
      - local: model_doc/olmoe
        title: OLMoE
      - local: model_doc/open-llama
        title: Open-Llama
      - local: model_doc/opt
        title: OPT
      - local: model_doc/pegasus
        title: Pegasus
      - local: model_doc/pegasus_x
        title: PEGASUS-X
      - local: model_doc/persimmon
        title: Persimmon
      - local: model_doc/phi
        title: Phi
      - local: model_doc/phi3
        title: Phi-3
      - local: model_doc/phimoe
        title: PhiMoE
      - local: model_doc/phobert
        title: PhoBERT
      - local: model_doc/plbart
        title: PLBart
      - local: model_doc/prophetnet
        title: ProphetNet
      - local: model_doc/qdqbert
        title: QDQBert
      - local: model_doc/qwen2
        title: Qwen2
      - local: model_doc/qwen2_moe
        title: Qwen2MoE
      - local: model_doc/qwen3
        title: Qwen3
      - local: model_doc/qwen3_moe
        title: Qwen3MoE
      - local: model_doc/rag
        title: RAG
      - local: model_doc/realm
        title: REALM
      - local: model_doc/recurrent_gemma
        title: RecurrentGemma
      - local: model_doc/reformer
        title: Reformer
      - local: model_doc/rembert
        title: RemBERT
      - local: model_doc/retribert
        title: RetriBERT
      - local: model_doc/roberta
        title: RoBERTa
      - local: model_doc/roberta-prelayernorm
        title: RoBERTa-PreLayerNorm
      - local: model_doc/roc_bert
        title: RoCBert
      - local: model_doc/roformer
        title: RoFormer
      - local: model_doc/rwkv
        title: RWKV
      - local: model_doc/splinter
        title: Splinter
      - local: model_doc/squeezebert
        title: SqueezeBERT
      - local: model_doc/stablelm
        title: StableLm
      - local: model_doc/starcoder2
        title: Starcoder2
      - local: model_doc/switch_transformers
        title: SwitchTransformers
      - local: model_doc/t5
        title: T5
      - local: model_doc/t5gemma
        title: T5Gemma
      - local: model_doc/t5v1.1
        title: T5v1.1
      - local: model_doc/tapex
        title: TAPEX
      - local: model_doc/transfo-xl
        title: Transformer XL
      - local: model_doc/ul2
        title: UL2
      - local: model_doc/umt5
        title: UMT5
      - local: model_doc/xmod
        title: X-MOD
      - local: model_doc/xglm
        title: XGLM
      - local: model_doc/xlm
        title: XLM
      - local: model_doc/xlm-prophetnet
        title: XLM-ProphetNet
      - local: model_doc/xlm-roberta
        title: XLM-RoBERTa
      - local: model_doc/xlm-roberta-xl
        title: XLM-RoBERTa-XL
      - local: model_doc/xlm-v
        title: XLM-V
      - local: model_doc/xlnet
        title: XLNet
      - local: model_doc/xlstm
        title: xLSTM
      - local: model_doc/yoso
        title: YOSO
      - local: model_doc/zamba
        title: Zamba
      - local: model_doc/zamba2
        title: Zamba2
      title: Text models
    - sections:
      - local: model_doc/aimv2
        title: Aimv2
      - local: model_doc/beit
        title: BEiT
      - local: model_doc/bit
        title: BiT
      - local: model_doc/conditional_detr
        title: Conditional DETR
      - local: model_doc/convnext
        title: ConvNeXT
      - local: model_doc/convnextv2
        title: ConvNeXTV2
      - local: model_doc/cvt
        title: CvT
      - local: model_doc/d_fine
        title: D-FINE
      - local: model_doc/dab-detr
        title: DAB-DETR
      - local: model_doc/deepseek_v2
        title: DeepSeek-V2
      - local: model_doc/deepseek_vl
        title: DeepseekVL
      - local: model_doc/deepseek_vl_hybrid
        title: DeepseekVLHybrid
      - local: model_doc/deformable_detr
        title: Deformable DETR
      - local: model_doc/deit
        title: DeiT
      - local: model_doc/depth_anything
        title: Depth Anything
      - local: model_doc/depth_anything_v2
        title: Depth Anything V2
      - local: model_doc/depth_pro
        title: DepthPro
      - local: model_doc/deta
        title: DETA
      - local: model_doc/detr
        title: DETR
      - local: model_doc/dinat
        title: DiNAT
      - local: model_doc/dinov2
        title: DINOV2
      - local: model_doc/dinov2_with_registers
        title: DINOv2 with Registers
      - local: model_doc/dit
        title: DiT
      - local: model_doc/dpt
        title: DPT
      - local: model_doc/efficientformer
        title: EfficientFormer
      - local: model_doc/efficientloftr
        title: EfficientLoFTR
      - local: model_doc/efficientnet
        title: EfficientNet
      - local: model_doc/eomt
        title: EoMT
      - local: model_doc/focalnet
        title: FocalNet
      - local: model_doc/glpn
        title: GLPN
      - local: model_doc/hgnet_v2
        title: HGNet-V2
      - local: model_doc/hiera
        title: Hiera
      - local: model_doc/ijepa
        title: I-JEPA
      - local: model_doc/imagegpt
        title: ImageGPT
      - local: model_doc/levit
        title: LeViT
      - local: model_doc/lightglue
        title: LightGlue
      - local: model_doc/mask2former
        title: Mask2Former
      - local: model_doc/maskformer
        title: MaskFormer
      - local: model_doc/mlcd
        title: MLCD
      - local: model_doc/mobilenet_v1
        title: MobileNetV1
      - local: model_doc/mobilenet_v2
        title: MobileNetV2
      - local: model_doc/mobilevit
        title: MobileViT
      - local: model_doc/mobilevitv2
        title: MobileViTV2
      - local: model_doc/nat
        title: NAT
      - local: model_doc/poolformer
        title: PoolFormer
      - local: model_doc/prompt_depth_anything
        title: Prompt Depth Anything
      - local: model_doc/pvt
        title: Pyramid Vision Transformer (PVT)
      - local: model_doc/pvt_v2
        title: Pyramid Vision Transformer v2 (PVTv2)
      - local: model_doc/regnet
        title: RegNet
      - local: model_doc/resnet
        title: ResNet
      - local: model_doc/rt_detr
        title: RT-DETR
      - local: model_doc/rt_detr_v2
        title: RT-DETRv2
      - local: model_doc/segformer
        title: SegFormer
      - local: model_doc/seggpt
        title: SegGpt
      - local: model_doc/superglue
        title: SuperGlue
      - local: model_doc/superpoint
        title: SuperPoint
      - local: model_doc/swiftformer
        title: SwiftFormer
      - local: model_doc/swin
        title: Swin Transformer
      - local: model_doc/swinv2
        title: Swin Transformer V2
      - local: model_doc/swin2sr
        title: Swin2SR
      - local: model_doc/table-transformer
        title: Table Transformer
      - local: model_doc/textnet
        title: TextNet
      - local: model_doc/timm_wrapper
        title: Timm Wrapper
      - local: model_doc/upernet
        title: UperNet
      - local: model_doc/van
        title: VAN
      - local: model_doc/vit
        title: Vision Transformer (ViT)
      - local: model_doc/vit_hybrid
        title: ViT Hybrid
      - local: model_doc/vitdet
        title: ViTDet
      - local: model_doc/vit_mae
        title: ViTMAE
      - local: model_doc/vitmatte
        title: ViTMatte
      - local: model_doc/vit_msn
        title: ViTMSN
      - local: model_doc/vitpose
        title: ViTPose
      - local: model_doc/yolos
        title: YOLOS
      - local: model_doc/zoedepth
        title: ZoeDepth
      title: Vision models
    - sections:
      - local: model_doc/audio-spectrogram-transformer
        title: Audio Spectrogram Transformer
      - local: model_doc/bark
        title: Bark
      - local: model_doc/clap
        title: CLAP
      - local: model_doc/csm
        title: CSM
      - local: model_doc/dac
        title: dac
      - local: model_doc/dia
        title: Dia
      - local: model_doc/encodec
        title: EnCodec
      - local: model_doc/fastspeech2_conformer
        title: FastSpeech2Conformer
      - local: model_doc/granite_speech
        title: GraniteSpeech
      - local: model_doc/hubert
        title: Hubert
      - local: model_doc/kyutai_speech_to_text
        title: Kyutai Speech-To-Text
      - local: model_doc/mctct
        title: MCTCT
      - local: model_doc/mimi
        title: Mimi
      - local: model_doc/mms
        title: MMS
      - local: model_doc/moonshine
        title: Moonshine
      - local: model_doc/moshi
        title: Moshi
      - local: model_doc/musicgen
        title: MusicGen
      - local: model_doc/musicgen_melody
        title: MusicGen Melody
      - local: model_doc/pop2piano
        title: Pop2Piano
      - local: model_doc/seamless_m4t
        title: Seamless-M4T
      - local: model_doc/seamless_m4t_v2
        title: SeamlessM4T-v2
      - local: model_doc/sew
        title: SEW
      - local: model_doc/sew-d
        title: SEW-D
      - local: model_doc/speech_to_text
        title: Speech2Text
      - local: model_doc/speech_to_text_2
        title: Speech2Text2
      - local: model_doc/speecht5
        title: SpeechT5
      - local: model_doc/unispeech
        title: UniSpeech
      - local: model_doc/unispeech-sat
        title: UniSpeech-SAT
      - local: model_doc/univnet
        title: UnivNet
      - local: model_doc/vits
        title: VITS
      - local: model_doc/wav2vec2
        title: Wav2Vec2
      - local: model_doc/wav2vec2-bert
        title: Wav2Vec2-BERT
      - local: model_doc/wav2vec2-conformer
        title: Wav2Vec2-Conformer
      - local: model_doc/wav2vec2_phoneme
        title: Wav2Vec2Phoneme
      - local: model_doc/wavlm
        title: WavLM
      - local: model_doc/whisper
        title: Whisper
      - local: model_doc/xls_r
        title: XLS-R
      - local: model_doc/xlsr_wav2vec2
        title: XLSR-Wav2Vec2
      title: Audio models
    - sections:
      - local: model_doc/timesformer
        title: TimeSformer
      - local: model_doc/vjepa2
        title: V-JEPA 2
      - local: model_doc/videomae
        title: VideoMAE
      - local: model_doc/vivit
        title: ViViT
      title: Video models
    - sections:
      - local: model_doc/align
        title: ALIGN
      - local: model_doc/altclip
        title: AltCLIP
      - local: model_doc/aria
        title: Aria
      - local: model_doc/aya_vision
        title: AyaVision
      - local: model_doc/blip
        title: BLIP
      - local: model_doc/blip-2
        title: BLIP-2
      - local: model_doc/bridgetower
        title: BridgeTower
      - local: model_doc/bros
        title: BROS
      - local: model_doc/chameleon
        title: Chameleon
      - local: model_doc/chinese_clip
        title: Chinese-CLIP
      - local: model_doc/clip
        title: CLIP
      - local: model_doc/clipseg
        title: CLIPSeg
      - local: model_doc/clvp
        title: CLVP
      - local: model_doc/cohere2_vision
        title: Cohere2Vision
      - local: model_doc/colpali
        title: ColPali
      - local: model_doc/colqwen2
        title: ColQwen2
      - local: model_doc/data2vec
        title: Data2Vec
      - local: model_doc/deplot
        title: DePlot
      - local: model_doc/donut
        title: Donut
      - local: model_doc/emu3
        title: Emu3
      - local: model_doc/evolla
        title: Evolla
      - local: model_doc/flava
        title: FLAVA
      - local: model_doc/gemma3
        title: Gemma3
      - local: model_doc/gemma3n
        title: Gemma3n
      - local: model_doc/git
        title: GIT
      - local: model_doc/glm4v
        title: glm4v
      - local: model_doc/glm4v_moe
        title: glm4v_moe
      - local: model_doc/got_ocr2
        title: GOT-OCR2
      - local: model_doc/granitevision
        title: GraniteVision
      - local: model_doc/grounding-dino
        title: Grounding DINO
      - local: model_doc/groupvit
        title: GroupViT
      - local: model_doc/idefics
        title: IDEFICS
      - local: model_doc/idefics2
        title: Idefics2
      - local: model_doc/idefics3
        title: Idefics3
      - local: model_doc/instructblip
        title: InstructBLIP
      - local: model_doc/instructblipvideo
        title: InstructBlipVideo
      - local: model_doc/internvl
        title: InternVL
      - local: model_doc/janus
        title: Janus
      - local: model_doc/kosmos-2
        title: KOSMOS-2
      - local: model_doc/layoutlm
        title: LayoutLM
      - local: model_doc/layoutlmv2
        title: LayoutLMV2
      - local: model_doc/layoutlmv3
        title: LayoutLMV3
      - local: model_doc/layoutxlm
        title: LayoutXLM
      - local: model_doc/lilt
        title: LiLT
      - local: model_doc/llama4
        title: Llama4
      - local: model_doc/llava
        title: Llava
      - local: model_doc/llava_next
        title: LLaVA-NeXT
      - local: model_doc/llava_next_video
        title: LLaVa-NeXT-Video
      - local: model_doc/llava_onevision
        title: LLaVA-Onevision
      - local: model_doc/lxmert
        title: LXMERT
      - local: model_doc/matcha
        title: MatCha
      - local: model_doc/mgp-str
        title: MGP-STR
      - local: model_doc/mistral3
        title: Mistral3
      - local: model_doc/mllama
        title: mllama
      - local: model_doc/mm-grounding-dino
        title: MM Grounding DINO
      - local: model_doc/nougat
        title: Nougat
      - local: model_doc/omdet-turbo
        title: OmDet-Turbo
      - local: model_doc/oneformer
        title: OneFormer
      - local: model_doc/owlvit
        title: OWL-ViT
      - local: model_doc/owlv2
        title: OWLv2
      - local: model_doc/paligemma
        title: PaliGemma
      - local: model_doc/perceiver
        title: Perceiver
      - local: model_doc/perception_lm
        title: PerceptionLM
      - local: model_doc/phi4_multimodal
        title: Phi4 Multimodal
      - local: model_doc/pix2struct
        title: Pix2Struct
      - local: model_doc/pixtral
        title: Pixtral
      - local: model_doc/qwen2_5_omni
        title: Qwen2.5-Omni
      - local: model_doc/qwen2_5_vl
        title: Qwen2.5-VL
      - local: model_doc/qwen2_audio
        title: Qwen2Audio
      - local: model_doc/qwen2_vl
        title: Qwen2VL
      - local: model_doc/sam
        title: Segment Anything
      - local: model_doc/sam_hq
        title: Segment Anything High Quality
      - local: model_doc/shieldgemma2
        title: ShieldGemma2
      - local: model_doc/siglip
        title: SigLIP
      - local: model_doc/siglip2
        title: SigLIP2
      - local: model_doc/smollm3
        title: SmolLM3
      - local: model_doc/smolvlm
        title: SmolVLM
      - local: model_doc/speech-encoder-decoder
        title: Speech Encoder Decoder Models
      - local: model_doc/tapas
        title: TAPAS
      - local: model_doc/trocr
        title: TrOCR
      - local: model_doc/tvlt
        title: TVLT
      - local: model_doc/tvp
        title: TVP
      - local: model_doc/udop
        title: UDOP
      - local: model_doc/video_llava
        title: VideoLlava
      - local: model_doc/vilt
        title: ViLT
      - local: model_doc/vipllava
        title: VipLlava
      - local: model_doc/vision-encoder-decoder
        title: Vision Encoder Decoder Models
      - local: model_doc/vision-text-dual-encoder
        title: Vision Text Dual Encoder
      - local: model_doc/visual_bert
        title: VisualBERT
      - local: model_doc/voxtral
        title: Voxtral
      - local: model_doc/xclip
        title: X-CLIP
      title: Multimodal models
    - sections:
      - local: model_doc/decision_transformer
        title: Decision Transformer
      - local: model_doc/trajectory_transformer
        title: Trajectory Transformer
      title: Reinforcement learning models
    - sections:
      - local: model_doc/autoformer
        title: Autoformer
      - local: model_doc/informer
        title: Informer
      - local: model_doc/patchtsmixer
        title: PatchTSMixer
      - local: model_doc/patchtst
        title: PatchTST
      - local: model_doc/time_series_transformer
        title: Time Series Transformer
      - local: model_doc/timesfm
        title: TimesFM
      title: Time series models
    - sections:
      - local: model_doc/graphormer
        title: Graphormer
      title: Graph models
    title: Models
  - sections:
    - local: internal/modeling_utils
      title: Custom Layers and Utilities
    - local: internal/model_debugging_utils
      title: Utilities for Model Debugging
    - local: internal/pipelines_utils
      title: Utilities for pipelines
    - local: internal/tokenization_utils
      title: Utilities for Tokenizers
    - local: internal/trainer_utils
      title: Utilities for Trainer
    - local: internal/generation_utils
      title: Utilities for Generation
    - local: internal/image_processing_utils
      title: Utilities for Image Processors
    - local: internal/audio_utils
      title: Utilities for Audio processing
    - local: internal/file_utils
      title: General Utilities
    - local: internal/import_utils
      title: Importing Utilities
    - local: internal/time_series_utils
      title: Utilities for Time Series
    title: Internal helpers
  - sections:
    - local: reference/environment_variables
      title: Environment Variables
    title: Reference
  title: API<|MERGE_RESOLUTION|>--- conflicted
+++ resolved
@@ -529,15 +529,12 @@
         title: Helium
       - local: model_doc/herbert
         title: HerBERT
-<<<<<<< HEAD
       - local: model_doc/hgnet_v2
         title: HGNet-V2
       - local: model_doc/hunyuan_v1_dense
         title: HunYuanDenseV1
       - local: model_doc/hunyuan_v1_moe
         title: HunYuanMoEV1
-=======
->>>>>>> 68eb1a9a
       - local: model_doc/ibert
         title: I-BERT
       - local: model_doc/jamba
