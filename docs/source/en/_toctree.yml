--- conflicted
+++ resolved
@@ -892,15 +892,12 @@
         title: Pix2Struct
       - local: model_doc/pixtral
         title: Pixtral
-<<<<<<< HEAD
-      - local: model_doc/sam2
-        title: SAM2
-=======
       - local: model_doc/qwen2_audio
         title: Qwen2Audio
       - local: model_doc/qwen2_vl
         title: Qwen2VL
->>>>>>> 816f4424
+      - local: model_doc/sam2
+        title: SAM2
       - local: model_doc/sam
         title: Segment Anything
       - local: model_doc/siglip
