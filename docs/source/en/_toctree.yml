- sections:
  - local: index
    title: Transformers
  - local: installation
    title: Installation
  - local: quicktour
    title: Quickstart
  title: Get started
- isExpanded: false
  sections:
  - sections:
    - local: models
      title: Loading models
    - local: custom_models
      title: Customizing models
    - local: how_to_hack_models
      title: Customizing model components
    - local: model_sharing
      title: Sharing
    - local: add_new_model
      title: Adding a new model to Transformers
    - local: modular_transformers
      title: Modular Transformers
    - local: task_summary
      title: What 🤗 Transformers can do
    - local: tasks_explained
      title: How 🤗 Transformers solve tasks
    - local: model_summary
      title: The Transformer model family
    - local: attention
      title: Attention mechanisms
    - local: attention_interface
      title: Customizing attention function
    title: Models
  - sections:
    - local: fast_tokenizers
      title: Tokenizers
    - local: image_processors
      title: Image processors
    - local: backbones
      title: Backbones
    - local: feature_extractors
      title: Feature extractors
    - local: processors
      title: Processors
    - local: tokenizer_summary
      title: Summary of the tokenizers
    - local: pad_truncation
      title: Padding and truncation
    title: Preprocessors
  title: Base classes
- isExpanded: false
  sections:
  - sections:
    - local: pipeline_tutorial
      title: Pipeline
    - local: pipeline_gradio
      title: Machine learning apps
    - local: pipeline_webserver
      title: Web server inference
    - local: add_new_pipeline
      title: Adding a new pipeline
    title: Pipeline API
  - sections:
    - local: llm_tutorial
      title: Text generation
    - local: generation_strategies
      title: Generation strategies
    - local: generation_features
      title: Generation features
    - local: tasks/prompting
      title: Prompt engineering
    - local: llm_optims
      title: Optimizing inference
    - local: kv_cache
      title: KV cache strategies
    - local: serving
      title: Serving
    - local: cache_explanation
      title: Caching
    - local: llm_tutorial_optimization
      title: Getting the most out of LLMs
    - local: perplexity
      title: Perplexity of fixed-length models
    title: LLMs
  - sections:
    - local: conversations
      title: Chat basics
    - local: chat_templating
      title: Templates
    - local: chat_templating_multimodal
      title: Multimodal templates
    - local: chat_templating_writing
      title: Template writing
    - local: chat_extras
      title: Tools and RAG
    title: Chat with models
  - sections:
    - local: perf_torch_compile
      title: torch.compile
    - local: perf_infer_gpu_one
      title: GPU
    - local: perf_infer_gpu_multi
      title: Distributed GPU inference
    - local: perf_infer_cpu
      title: CPU
    - local: tf_xla
      title: XLA
    title: Optimization
  - local: agents
    title: Agents
  - local: tools
    title: Tools
  title: Inference
- isExpanded: false
  sections:
  - sections:
    - local: trainer
      title: Trainer
    - local: training
      title: Fine-tuning
    - local: optimizers
      title: Optimizers
    - local: hpo_train
      title: Hyperparameter search
    title: Trainer API
  - sections:
    - local: gpu_selection
      title: GPU selection
    - local: accelerate
      title: Accelerate
    - local: fsdp
      title: FullyShardedDataParallel
    - local: deepspeed
      title: DeepSpeed
    - local: debugging
      title: Multi-GPU debugging
    - local: perf_train_cpu_many
      title: Distributed CPUs
    - local: perf_train_gpu_many
      title: Parallelism methods
    title: Distributed training
  - sections:
    - local: perf_train_gpu_one
      title: GPU
    - local: perf_train_cpu
      title: CPU
    - local: perf_train_tpu_tf
      title: TPU
    - local: perf_train_special
      title: Apple Silicon
    - local: perf_hardware
      title: Build your own machine
    title: Hardware
  - local: peft
    title: PEFT
  - local: model_memory_anatomy
    title: Model training anatomy
  title: Training
- isExpanded: false
  sections:
  - local: quantization/overview
    title: Overview
  - local: quantization/selecting
    title: Selecting a quantization method
  - local: quantization/concept_guide
    title: Quantization concepts
  - local: quantization/aqlm
    title: AQLM
  - local: quantization/awq
    title: AWQ
  - local: quantization/bitnet
    title: BitNet
  - local: quantization/bitsandbytes
    title: bitsandbytes
  - local: quantization/compressed_tensors
    title: compressed-tensors
  - local: quantization/eetq
    title: EETQ
  - local: quantization/fbgemm_fp8
    title: FBGEMM
  - local: quantization/finegrained_fp8
    title: Fine-grained FP8
  - local: gguf
    title: GGUF
  - local: quantization/gptq
    title: GPTQ
  - local: quantization/higgs
    title: HIGGS
  - local: quantization/hqq
    title: HQQ
  - local: quantization/optimum
    title: Optimum
  - local: quantization/quanto
    title: Quanto
  - local: quantization/quark
    title: Quark
  - local: quantization/torchao
    title: torchao
  - local: quantization/spqr
    title: SpQR
  - local: quantization/vptq
    title: VPTQ
  - local: quantization/contribute
    title: Contribute
  title: Quantization
- isExpanded: false
  sections:
  - local: serialization
    title: ONNX
  - local: tflite
    title: LiteRT
  - local: executorch
    title: ExecuTorch
  - local: torchscript
    title: TorchScript
  title: Export to production
- isExpanded: false
  sections:
  - sections:
    - sections:
      - local: tasks/sequence_classification
        title: Text classification
      - local: tasks/token_classification
        title: Token classification
      - local: tasks/question_answering
        title: Question answering
      - local: tasks/language_modeling
        title: Causal language modeling
      - local: tasks/masked_language_modeling
        title: Masked language modeling
      - local: tasks/translation
        title: Translation
      - local: tasks/summarization
        title: Summarization
      - local: tasks/multiple_choice
        title: Multiple choice
      title: Natural language processing
    - sections:
      - local: tasks/audio_classification
        title: Audio classification
      - local: tasks/asr
        title: Automatic speech recognition
      title: Audio
    - sections:
      - local: tasks/image_classification
        title: Image classification
      - local: tasks/semantic_segmentation
        title: Image segmentation
      - local: tasks/video_classification
        title: Video classification
      - local: tasks/object_detection
        title: Object detection
      - local: tasks/zero_shot_object_detection
        title: Zero-shot object detection
      - local: tasks/zero_shot_image_classification
        title: Zero-shot image classification
      - local: tasks/monocular_depth_estimation
        title: Depth estimation
      - local: tasks/image_to_image
        title: Image-to-Image
      - local: tasks/image_feature_extraction
        title: Image Feature Extraction
      - local: tasks/mask_generation
        title: Mask Generation
      - local: tasks/keypoint_detection
        title: Keypoint detection
      - local: tasks/knowledge_distillation_for_image_classification
        title: Knowledge Distillation for Computer Vision
      title: Computer vision
    - sections:
      - local: tasks/image_captioning
        title: Image captioning
      - local: tasks/document_question_answering
        title: Document Question Answering
      - local: tasks/visual_question_answering
        title: Visual Question Answering
      - local: tasks/text-to-speech
        title: Text to speech
      - local: tasks/idefics
        title: Image tasks with IDEFICS
      - local: tasks/image_text_to_text
        title: Image-text-to-text
      - local: tasks/video_text_to_text
        title: Video-text-to-text
      - local: tasks/visual_document_retrieval
        title: Visual Document Retrieval
      title: Multimodal
    title: Task recipes
  - local: run_scripts
    title: Training scripts
  - local: glossary
    title: Glossary
  - local: philosophy
    title: Philosophy
  - local: notebooks
    title: Notebooks with examples
  - local: community
    title: Community resources
  - local: troubleshooting
    title: Troubleshoot
  title: Resources
- isExpanded: false
  sections:
  - local: contributing
    title: Contribute to Transformers
  - local: testing
    title: Transformers model tests
  - local: pr_checks
    title: Pull request checks
  title: Contribute
- isExpanded: false
  sections:
  - sections:
    - local: model_doc/auto
      title: Auto Classes
    - local: main_classes/backbones
      title: Backbones
    - local: main_classes/callback
      title: Callbacks
    - local: main_classes/configuration
      title: Configuration
    - local: main_classes/data_collator
      title: Data Collator
    - local: main_classes/keras_callbacks
      title: Keras callbacks
    - local: main_classes/logging
      title: Logging
    - local: main_classes/model
      title: Models
    - local: main_classes/text_generation
      title: Text Generation
    - local: main_classes/onnx
      title: ONNX
    - local: main_classes/optimizer_schedules
      title: Optimization
    - local: main_classes/output
      title: Model outputs
    - local: main_classes/peft
      title: PEFT
    - local: main_classes/pipelines
      title: Pipelines
    - local: main_classes/processors
      title: Processors
    - local: main_classes/quantization
      title: Quantization
    - local: main_classes/tokenizer
      title: Tokenizer
    - local: main_classes/trainer
      title: Trainer
    - local: main_classes/deepspeed
      title: DeepSpeed
    - local: main_classes/executorch
      title: ExecuTorch
    - local: main_classes/feature_extractor
      title: Feature Extractor
    - local: main_classes/image_processor
      title: Image Processor
    title: Main classes
  - sections:
    - sections:
      - local: model_doc/albert
        title: ALBERT
      - local: model_doc/bamba
        title: Bamba
      - local: model_doc/bart
        title: BART
      - local: model_doc/barthez
        title: BARThez
      - local: model_doc/bartpho
        title: BARTpho
      - local: model_doc/bert
        title: BERT
      - local: model_doc/bert-generation
        title: BertGeneration
      - local: model_doc/bert-japanese
        title: BertJapanese
      - local: model_doc/bertweet
        title: Bertweet
      - local: model_doc/big_bird
        title: BigBird
      - local: model_doc/bigbird_pegasus
        title: BigBirdPegasus
      - local: model_doc/biogpt
        title: BioGpt
      - local: model_doc/blenderbot
        title: Blenderbot
      - local: model_doc/blenderbot-small
        title: Blenderbot Small
      - local: model_doc/bloom
        title: BLOOM
      - local: model_doc/bort
        title: BORT
      - local: model_doc/byt5
        title: ByT5
      - local: model_doc/camembert
        title: CamemBERT
      - local: model_doc/canine
        title: CANINE
      - local: model_doc/codegen
        title: CodeGen
      - local: model_doc/code_llama
        title: CodeLlama
      - local: model_doc/cohere
        title: Cohere
      - local: model_doc/cohere2
        title: Cohere2
      - local: model_doc/convbert
        title: ConvBERT
      - local: model_doc/cpm
        title: CPM
      - local: model_doc/cpmant
        title: CPMANT
      - local: model_doc/ctrl
        title: CTRL
      - local: model_doc/dbrx
        title: DBRX
      - local: model_doc/deberta
        title: DeBERTa
      - local: model_doc/deberta-v2
        title: DeBERTa-v2
      - local: model_doc/deepseek_v3
        title: DeepSeek-V3
      - local: model_doc/dialogpt
        title: DialoGPT
      - local: model_doc/diffllama
        title: DiffLlama
      - local: model_doc/distilbert
        title: DistilBERT
      - local: model_doc/dpr
        title: DPR
      - local: model_doc/electra
        title: ELECTRA
      - local: model_doc/encoder-decoder
        title: Encoder Decoder Models
      - local: model_doc/ernie
        title: ERNIE
      - local: model_doc/ernie_m
        title: ErnieM
      - local: model_doc/esm
        title: ESM
      - local: model_doc/falcon
        title: Falcon
      - local: model_doc/falcon3
        title: Falcon3
      - local: model_doc/falcon_mamba
        title: FalconMamba
      - local: model_doc/flan-t5
        title: FLAN-T5
      - local: model_doc/flan-ul2
        title: FLAN-UL2
      - local: model_doc/flaubert
        title: FlauBERT
      - local: model_doc/fnet
        title: FNet
      - local: model_doc/fsmt
        title: FSMT
      - local: model_doc/funnel
        title: Funnel Transformer
      - local: model_doc/fuyu
        title: Fuyu
      - local: model_doc/gemma
        title: Gemma
      - local: model_doc/gemma2
        title: Gemma2
      - local: model_doc/glm
        title: GLM
      - local: model_doc/glm4
        title: glm4
      - local: model_doc/openai-gpt
        title: GPT
      - local: model_doc/gpt_neo
        title: GPT Neo
      - local: model_doc/gpt_neox
        title: GPT NeoX
      - local: model_doc/gpt_neox_japanese
        title: GPT NeoX Japanese
      - local: model_doc/gptj
        title: GPT-J
      - local: model_doc/gpt2
        title: GPT2
      - local: model_doc/gpt_bigcode
        title: GPTBigCode
      - local: model_doc/gptsan-japanese
        title: GPTSAN Japanese
      - local: model_doc/gpt-sw3
        title: GPTSw3
      - local: model_doc/granite
        title: Granite
      - local: model_doc/granitemoe
        title: GraniteMoe
      - local: model_doc/granitemoeshared
        title: GraniteMoeShared
      - local: model_doc/granitevision
        title: GraniteVision
      - local: model_doc/helium
        title: Helium
      - local: model_doc/herbert
        title: HerBERT
      - local: model_doc/ibert
        title: I-BERT
      - local: model_doc/jamba
        title: Jamba
      - local: model_doc/jetmoe
        title: JetMoe
      - local: model_doc/jukebox
        title: Jukebox
      - local: model_doc/led
        title: LED
      - local: model_doc/llama
        title: LLaMA
      - local: model_doc/llama2
        title: Llama2
      - local: model_doc/llama3
        title: Llama3
      - local: model_doc/llama4
        title: Llama4
      - local: model_doc/longformer
        title: Longformer
      - local: model_doc/longt5
        title: LongT5
      - local: model_doc/luke
        title: LUKE
      - local: model_doc/m2m_100
        title: M2M100
      - local: model_doc/madlad-400
        title: MADLAD-400
      - local: model_doc/mamba
        title: Mamba
      - local: model_doc/mamba2
        title: mamba2
      - local: model_doc/marian
        title: MarianMT
      - local: model_doc/markuplm
        title: MarkupLM
      - local: model_doc/mbart
        title: MBart and MBart-50
      - local: model_doc/mega
        title: MEGA
      - local: model_doc/megatron-bert
        title: MegatronBERT
      - local: model_doc/megatron_gpt2
        title: MegatronGPT2
      - local: model_doc/mistral
        title: Mistral
      - local: model_doc/mistral3
        title: Mistral3
      - local: model_doc/mixtral
        title: Mixtral
      - local: model_doc/mluke
        title: mLUKE
      - local: model_doc/mobilebert
        title: MobileBERT
      - local: model_doc/modernbert
        title: ModernBert
      - local: model_doc/mpnet
        title: MPNet
      - local: model_doc/mpt
        title: MPT
      - local: model_doc/mra
        title: MRA
      - local: model_doc/mt5
        title: MT5
      - local: model_doc/mvp
        title: MVP
      - local: model_doc/myt5
        title: myt5
      - local: model_doc/nemotron
        title: Nemotron
      - local: model_doc/nezha
        title: NEZHA
      - local: model_doc/nllb
        title: NLLB
      - local: model_doc/nllb-moe
        title: NLLB-MoE
      - local: model_doc/nystromformer
        title: Nyströmformer
      - local: model_doc/olmo
        title: OLMo
      - local: model_doc/olmo2
        title: OLMo2
      - local: model_doc/olmoe
        title: OLMoE
      - local: model_doc/open-llama
        title: Open-Llama
      - local: model_doc/opt
        title: OPT
      - local: model_doc/pegasus
        title: Pegasus
      - local: model_doc/pegasus_x
        title: PEGASUS-X
      - local: model_doc/persimmon
        title: Persimmon
      - local: model_doc/phi
        title: Phi
      - local: model_doc/phi3
        title: Phi-3
      - local: model_doc/phi4_multimodal
        title: Phi4 Multimodal
      - local: model_doc/phimoe
        title: PhiMoE
      - local: model_doc/phobert
        title: PhoBERT
      - local: model_doc/plbart
        title: PLBart
      - local: model_doc/prophetnet
        title: ProphetNet
      - local: model_doc/qdqbert
        title: QDQBert
      - local: model_doc/qwen2
        title: Qwen2
      - local: model_doc/qwen2_moe
        title: Qwen2MoE
      - local: model_doc/qwen3
        title: Qwen3
      - local: model_doc/qwen3_moe
        title: Qwen3MoE
      - local: model_doc/rag
        title: RAG
      - local: model_doc/realm
        title: REALM
      - local: model_doc/recurrent_gemma
        title: RecurrentGemma
      - local: model_doc/reformer
        title: Reformer
      - local: model_doc/rembert
        title: RemBERT
      - local: model_doc/retribert
        title: RetriBERT
      - local: model_doc/roberta
        title: RoBERTa
      - local: model_doc/roberta-prelayernorm
        title: RoBERTa-PreLayerNorm
      - local: model_doc/roc_bert
        title: RoCBert
      - local: model_doc/roformer
        title: RoFormer
      - local: model_doc/rwkv
        title: RWKV
      - local: model_doc/splinter
        title: Splinter
      - local: model_doc/squeezebert
        title: SqueezeBERT
      - local: model_doc/stablelm
        title: StableLm
      - local: model_doc/starcoder2
        title: Starcoder2
      - local: model_doc/switch_transformers
        title: SwitchTransformers
      - local: model_doc/t5
        title: T5
      - local: model_doc/t5v1.1
        title: T5v1.1
      - local: model_doc/tapex
        title: TAPEX
      - local: model_doc/transfo-xl
        title: Transformer XL
      - local: model_doc/ul2
        title: UL2
      - local: model_doc/umt5
        title: UMT5
      - local: model_doc/xmod
        title: X-MOD
      - local: model_doc/xglm
        title: XGLM
      - local: model_doc/xlm
        title: XLM
      - local: model_doc/xlm-prophetnet
        title: XLM-ProphetNet
      - local: model_doc/xlm-roberta
        title: XLM-RoBERTa
      - local: model_doc/xlm-roberta-xl
        title: XLM-RoBERTa-XL
      - local: model_doc/xlm-v
        title: XLM-V
      - local: model_doc/xlnet
        title: XLNet
      - local: model_doc/yoso
        title: YOSO
      - local: model_doc/zamba
        title: Zamba
      - local: model_doc/zamba2
        title: Zamba2
      title: Text models
    - sections:
      - local: model_doc/beit
        title: BEiT
      - local: model_doc/bit
        title: BiT
      - local: model_doc/conditional_detr
        title: Conditional DETR
      - local: model_doc/convnext
        title: ConvNeXT
      - local: model_doc/convnextv2
        title: ConvNeXTV2
      - local: model_doc/cvt
        title: CvT
      - local: model_doc/dab-detr
        title: DAB-DETR
      - local: model_doc/deformable_detr
        title: Deformable DETR
      - local: model_doc/deit
        title: DeiT
      - local: model_doc/depth_anything
        title: Depth Anything
      - local: model_doc/depth_anything_v2
        title: Depth Anything V2
      - local: model_doc/depth_pro
        title: DepthPro
      - local: model_doc/deta
        title: DETA
      - local: model_doc/detr
        title: DETR
      - local: model_doc/dinat
        title: DiNAT
      - local: model_doc/dinov2
        title: DINOV2
      - local: model_doc/dinov2_with_registers
        title: DINOv2 with Registers
      - local: model_doc/dit
        title: DiT
      - local: model_doc/dpt
        title: DPT
      - local: model_doc/efficientformer
        title: EfficientFormer
      - local: model_doc/efficientnet
        title: EfficientNet
      - local: model_doc/focalnet
        title: FocalNet
      - local: model_doc/glpn
        title: GLPN
      - local: model_doc/hiera
        title: Hiera
      - local: model_doc/ijepa
        title: I-JEPA
      - local: model_doc/imagegpt
        title: ImageGPT
      - local: model_doc/levit
        title: LeViT
      - local: model_doc/mask2former
        title: Mask2Former
      - local: model_doc/maskformer
        title: MaskFormer
      - local: model_doc/mlcd
        title: MLCD
      - local: model_doc/mobilenet_v1
        title: MobileNetV1
      - local: model_doc/mobilenet_v2
        title: MobileNetV2
      - local: model_doc/mobilevit
        title: MobileViT
      - local: model_doc/mobilevitv2
        title: MobileViTV2
      - local: model_doc/nat
        title: NAT
      - local: model_doc/poolformer
        title: PoolFormer
      - local: model_doc/prompt_depth_anything
        title: Prompt Depth Anything
      - local: model_doc/pvt
        title: Pyramid Vision Transformer (PVT)
      - local: model_doc/pvt_v2
        title: Pyramid Vision Transformer v2 (PVTv2)
      - local: model_doc/regnet
        title: RegNet
      - local: model_doc/resnet
        title: ResNet
      - local: model_doc/rt_detr
        title: RT-DETR
      - local: model_doc/rt_detr_v2
        title: RT-DETRv2
      - local: model_doc/segformer
        title: SegFormer
      - local: model_doc/seggpt
        title: SegGpt
      - local: model_doc/superglue
        title: SuperGlue
      - local: model_doc/superpoint
        title: SuperPoint
      - local: model_doc/swiftformer
        title: SwiftFormer
      - local: model_doc/swin
        title: Swin Transformer
      - local: model_doc/swinv2
        title: Swin Transformer V2
      - local: model_doc/swin2sr
        title: Swin2SR
      - local: model_doc/table-transformer
        title: Table Transformer
      - local: model_doc/textnet
        title: TextNet
      - local: model_doc/timm_wrapper
        title: Timm Wrapper
      - local: model_doc/upernet
        title: UperNet
      - local: model_doc/van
        title: VAN
      - local: model_doc/vit
        title: Vision Transformer (ViT)
      - local: model_doc/vit_hybrid
        title: ViT Hybrid
      - local: model_doc/vitdet
        title: ViTDet
      - local: model_doc/vit_mae
        title: ViTMAE
      - local: model_doc/vitmatte
        title: ViTMatte
      - local: model_doc/vit_msn
        title: ViTMSN
      - local: model_doc/vitpose
        title: ViTPose
      - local: model_doc/yolos
        title: YOLOS
      - local: model_doc/zoedepth
        title: ZoeDepth
      title: Vision models
    - sections:
      - local: model_doc/audio-spectrogram-transformer
        title: Audio Spectrogram Transformer
      - local: model_doc/bark
        title: Bark
      - local: model_doc/clap
        title: CLAP
      - local: model_doc/dac
        title: dac
      - local: model_doc/encodec
        title: EnCodec
      - local: model_doc/fastspeech2_conformer
        title: FastSpeech2Conformer
      - local: model_doc/granite_speech
        title: GraniteSpeech
      - local: model_doc/hubert
        title: Hubert
      - local: model_doc/mctct
        title: MCTCT
      - local: model_doc/mimi
        title: Mimi
      - local: model_doc/mms
        title: MMS
      - local: model_doc/moonshine
        title: Moonshine
      - local: model_doc/moshi
        title: Moshi
      - local: model_doc/musicgen
        title: MusicGen
      - local: model_doc/musicgen_melody
        title: MusicGen Melody
      - local: model_doc/pop2piano
        title: Pop2Piano
      - local: model_doc/seamless_m4t
        title: Seamless-M4T
      - local: model_doc/seamless_m4t_v2
        title: SeamlessM4T-v2
      - local: model_doc/sew
        title: SEW
      - local: model_doc/sew-d
        title: SEW-D
      - local: model_doc/speech_to_text
        title: Speech2Text
      - local: model_doc/speech_to_text_2
        title: Speech2Text2
      - local: model_doc/speecht5
        title: SpeechT5
      - local: model_doc/unispeech
        title: UniSpeech
      - local: model_doc/unispeech-sat
        title: UniSpeech-SAT
      - local: model_doc/univnet
        title: UnivNet
      - local: model_doc/vits
        title: VITS
      - local: model_doc/wav2vec2
        title: Wav2Vec2
      - local: model_doc/wav2vec2-bert
        title: Wav2Vec2-BERT
      - local: model_doc/wav2vec2-conformer
        title: Wav2Vec2-Conformer
      - local: model_doc/wav2vec2_phoneme
        title: Wav2Vec2Phoneme
      - local: model_doc/wavlm
        title: WavLM
      - local: model_doc/whisper
        title: Whisper
      - local: model_doc/xls_r
        title: XLS-R
      - local: model_doc/xlsr_wav2vec2
        title: XLSR-Wav2Vec2
      title: Audio models
    - sections:
      - local: model_doc/timesformer
        title: TimeSformer
      - local: model_doc/videomae
        title: VideoMAE
      - local: model_doc/vivit
        title: ViViT
      title: Video models
    - sections:
      - local: model_doc/align
        title: ALIGN
      - local: model_doc/altclip
        title: AltCLIP
      - local: model_doc/aria
        title: Aria
      - local: model_doc/aya_vision
        title: AyaVision
      - local: model_doc/blip
        title: BLIP
      - local: model_doc/blip-2
        title: BLIP-2
      - local: model_doc/bridgetower
        title: BridgeTower
      - local: model_doc/bros
        title: BROS
      - local: model_doc/chameleon
        title: Chameleon
      - local: model_doc/chinese_clip
        title: Chinese-CLIP
      - local: model_doc/clip
        title: CLIP
      - local: model_doc/clipseg
        title: CLIPSeg
      - local: model_doc/clvp
        title: CLVP
      - local: model_doc/colpali
        title: ColPali
      - local: model_doc/data2vec
        title: Data2Vec
      - local: model_doc/deplot
        title: DePlot
      - local: model_doc/donut
        title: Donut
      - local: model_doc/emu3
        title: Emu3
      - local: model_doc/flava
        title: FLAVA
      - local: model_doc/gemma3
        title: Gemma3
      - local: model_doc/git
        title: GIT
      - local: model_doc/got_ocr2
        title: GOT-OCR2
      - local: model_doc/grounding-dino
        title: Grounding DINO
      - local: model_doc/groupvit
        title: GroupViT
      - local: model_doc/idefics
        title: IDEFICS
      - local: model_doc/idefics2
        title: Idefics2
      - local: model_doc/idefics3
        title: Idefics3
      - local: model_doc/instructblip
        title: InstructBLIP
      - local: model_doc/instructblipvideo
        title: InstructBlipVideo
<<<<<<< HEAD
      - local: model_doc/internvl
        title: InternVL
=======
      - local: model_doc/janus
        title: Janus
>>>>>>> dc06e7ce
      - local: model_doc/kosmos-2
        title: KOSMOS-2
      - local: model_doc/layoutlm
        title: LayoutLM
      - local: model_doc/layoutlmv2
        title: LayoutLMV2
      - local: model_doc/layoutlmv3
        title: LayoutLMV3
      - local: model_doc/layoutxlm
        title: LayoutXLM
      - local: model_doc/lilt
        title: LiLT
      - local: model_doc/llava
        title: Llava
      - local: model_doc/llava_next
        title: LLaVA-NeXT
      - local: model_doc/llava_next_video
        title: LLaVa-NeXT-Video
      - local: model_doc/llava_onevision
        title: LLaVA-Onevision
      - local: model_doc/lxmert
        title: LXMERT
      - local: model_doc/matcha
        title: MatCha
      - local: model_doc/mgp-str
        title: MGP-STR
      - local: model_doc/mllama
        title: mllama
      - local: model_doc/nougat
        title: Nougat
      - local: model_doc/omdet-turbo
        title: OmDet-Turbo
      - local: model_doc/oneformer
        title: OneFormer
      - local: model_doc/owlvit
        title: OWL-ViT
      - local: model_doc/owlv2
        title: OWLv2
      - local: model_doc/paligemma
        title: PaliGemma
      - local: model_doc/perceiver
        title: Perceiver
      - local: model_doc/pix2struct
        title: Pix2Struct
      - local: model_doc/pixtral
        title: Pixtral
      - local: model_doc/qwen2_5_omni
        title: Qwen2.5-Omni
      - local: model_doc/qwen2_5_vl
        title: Qwen2.5-VL
      - local: model_doc/qwen2_audio
        title: Qwen2Audio
      - local: model_doc/qwen2_vl
        title: Qwen2VL
      - local: model_doc/sam
        title: Segment Anything
      - local: model_doc/shieldgemma2
        title: ShieldGemma2
      - local: model_doc/siglip
        title: SigLIP
      - local: model_doc/siglip2
        title: SigLIP2
      - local: model_doc/smolvlm
        title: SmolVLM
      - local: model_doc/speech-encoder-decoder
        title: Speech Encoder Decoder Models
      - local: model_doc/tapas
        title: TAPAS
      - local: model_doc/trocr
        title: TrOCR
      - local: model_doc/tvlt
        title: TVLT
      - local: model_doc/tvp
        title: TVP
      - local: model_doc/udop
        title: UDOP
      - local: model_doc/video_llava
        title: VideoLlava
      - local: model_doc/vilt
        title: ViLT
      - local: model_doc/vipllava
        title: VipLlava
      - local: model_doc/vision-encoder-decoder
        title: Vision Encoder Decoder Models
      - local: model_doc/vision-text-dual-encoder
        title: Vision Text Dual Encoder
      - local: model_doc/visual_bert
        title: VisualBERT
      - local: model_doc/xclip
        title: X-CLIP
      title: Multimodal models
    - sections:
      - local: model_doc/decision_transformer
        title: Decision Transformer
      - local: model_doc/trajectory_transformer
        title: Trajectory Transformer
      title: Reinforcement learning models
    - sections:
      - local: model_doc/autoformer
        title: Autoformer
      - local: model_doc/informer
        title: Informer
      - local: model_doc/patchtsmixer
        title: PatchTSMixer
      - local: model_doc/patchtst
        title: PatchTST
      - local: model_doc/time_series_transformer
        title: Time Series Transformer
      - local: model_doc/timesfm
        title: TimesFM
      title: Time series models
    - sections:
      - local: model_doc/graphormer
        title: Graphormer
      title: Graph models
    title: Models
  - sections:
    - local: internal/modeling_utils
      title: Custom Layers and Utilities
    - local: internal/model_debugging_utils
      title: Utilities for Model Debugging
    - local: internal/pipelines_utils
      title: Utilities for pipelines
    - local: internal/tokenization_utils
      title: Utilities for Tokenizers
    - local: internal/trainer_utils
      title: Utilities for Trainer
    - local: internal/generation_utils
      title: Utilities for Generation
    - local: internal/image_processing_utils
      title: Utilities for Image Processors
    - local: internal/audio_utils
      title: Utilities for Audio processing
    - local: internal/file_utils
      title: General Utilities
    - local: internal/import_utils
      title: Importing Utilities
    - local: internal/time_series_utils
      title: Utilities for Time Series
    title: Internal helpers
  title: API<|MERGE_RESOLUTION|>--- conflicted
+++ resolved
@@ -953,13 +953,10 @@
         title: InstructBLIP
       - local: model_doc/instructblipvideo
         title: InstructBlipVideo
-<<<<<<< HEAD
       - local: model_doc/internvl
         title: InternVL
-=======
       - local: model_doc/janus
         title: Janus
->>>>>>> dc06e7ce
       - local: model_doc/kosmos-2
         title: KOSMOS-2
       - local: model_doc/layoutlm
