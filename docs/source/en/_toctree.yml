--- conflicted
+++ resolved
@@ -542,8 +542,6 @@
         title: Helium
       - local: model_doc/herbert
         title: HerBERT
-      - local: model_doc/hiftnet
-        title: HiFTNet
       - local: model_doc/hunyuan_v1_dense
         title: HunYuanDenseV1
       - local: model_doc/hunyuan_v1_moe
@@ -914,11 +912,8 @@
         title: Parakeet
       - local: model_doc/pop2piano
         title: Pop2Piano
-<<<<<<< HEAD
       - local: model_doc/s3gen
         title: S3Gen
-=======
->>>>>>> e9337b9d
       - local: model_doc/s3tokenizer
         title: S3Tokenizer
       - local: model_doc/seamless_m4t
