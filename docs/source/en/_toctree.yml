--- conflicted
+++ resolved
@@ -965,13 +965,10 @@
         title: Segment Anything
       - local: model_doc/siglip
         title: SigLIP
-<<<<<<< HEAD
       - local: model_doc/siglip2
         title: Siglip2
-=======
       - local: model_doc/smolvlm
         title: SmolVLM
->>>>>>> e18f233f
       - local: model_doc/speech-encoder-decoder
         title: Speech Encoder Decoder Models
       - local: model_doc/tapas
