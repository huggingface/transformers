--- conflicted
+++ resolved
@@ -1124,13 +1124,10 @@
         title: Mistral3
       - local: model_doc/mllama
         title: mllama
-<<<<<<< HEAD
       - local: model_doc/molmo
         title: molmo
-=======
       - local: model_doc/mm-grounding-dino
         title: MM Grounding DINO
->>>>>>> b44d9157
       - local: model_doc/nougat
         title: Nougat
       - local: model_doc/omdet-turbo
