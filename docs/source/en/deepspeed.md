--- conflicted
+++ resolved
@@ -469,20 +469,6 @@
 
 For additional DeepSpeed fp16 training options, take a look at the [FP16 Training Options](https://www.deepspeed.ai/docs/config-json/#fp16-training-options) reference.
 
-<<<<<<< HEAD
-=======
-To configure Apex-like fp16 mixed precision, set up the config as shown below with `"auto"` or your own values. [`Trainer`] automatically configures `amp` based on the values of `fp16_backend` and `fp16_opt_level`. It can also be enabled from the command line when the following arguments are passed: `--fp16`, `--fp16_backend apex` or `--fp16_opt_level 01`.
-
-```json
-{
-    "amp": {
-        "enabled": "auto",
-        "opt_level": "auto"
-    }
-}
-```
-
->>>>>>> ad74fba0
 </hfoption>
 <hfoption id="bf16">
 
