--- conflicted
+++ resolved
@@ -210,11 +210,8 @@
 |                    [OpenLlama](model_doc/open-llama)                     |       ✅        |         ❌         |      ❌      |
 |                           [OPT](model_doc/opt)                           |       ✅        |         ✅         |      ✅      |
 |                       [OWL-ViT](model_doc/owlvit)                        |       ✅        |         ❌         |      ❌      |
-<<<<<<< HEAD
+|                         [OWLv2](model_doc/owlv2)                         |       ✅        |         ❌         |      ❌      |
 |                  [PatchTSMixer](model_doc/patchtsmixer)                  |       ✅        |         ❌         |      ❌      |
-=======
-|                         [OWLv2](model_doc/owlv2)                         |       ✅        |         ❌         |      ❌      |
->>>>>>> c0b5ad94
 |                       [Pegasus](model_doc/pegasus)                       |       ✅        |         ✅         |      ✅      |
 |                     [PEGASUS-X](model_doc/pegasus_x)                     |       ✅        |         ❌         |      ❌      |
 |                     [Perceiver](model_doc/perceiver)                     |       ✅        |         ❌         |      ❌      |
