<!--Copyright 2020 The HuggingFace Team. All rights reserved.

Licensed under the Apache License, Version 2.0 (the "License"); you may not use this file except in compliance with
the License. You may obtain a copy of the License at

http://www.apache.org/licenses/LICENSE-2.0

Unless required by applicable law or agreed to in writing, software distributed under the License is distributed on
an "AS IS" BASIS, WITHOUT WARRANTIES OR CONDITIONS OF ANY KIND, either express or implied. See the License for the
specific language governing permissions and limitations under the License.

⚠️ Note that this file is in Markdown but contain specific syntax for our doc-builder (similar to MDX) that may not be
rendered properly in your Markdown viewer.
-->

# 🤗 Transformers

State-of-the-art Machine Learning for [PyTorch](https://pytorch.org/), [TensorFlow](https://www.tensorflow.org/), and [JAX](https://jax.readthedocs.io/en/latest/).

🤗 Transformers provides APIs and tools to easily download and train state-of-the-art pretrained models. Using pretrained models can reduce your compute costs, carbon footprint, and save you the time and resources required to train a model from scratch. These models support common tasks in different modalities, such as:

📝 **Natural Language Processing**: text classification, named entity recognition, question answering, language modeling, code generation, summarization, translation, multiple choice, and text generation.<br>
🖼️ **Computer Vision**: image classification, object detection, and segmentation.<br>
🗣️ **Audio**: automatic speech recognition and audio classification.<br>
🐙 **Multimodal**: table question answering, optical character recognition, information extraction from scanned documents, video classification, and visual question answering.

🤗 Transformers support framework interoperability between PyTorch, TensorFlow, and JAX. This provides the flexibility to use a different framework at each stage of a model's life; train a model in three lines of code in one framework, and load it for inference in another. Models can also be exported to a format like ONNX and TorchScript for deployment in production environments.

Join the growing community on the [Hub](https://huggingface.co/models), [forum](https://discuss.huggingface.co/), or [Discord](https://discord.com/invite/JfAtkvEtRb) today!

## If you are looking for custom support from the Hugging Face team

<a target="_blank" href="https://huggingface.co/support">
    <img alt="HuggingFace Expert Acceleration Program" src="https://cdn-media.huggingface.co/marketing/transformers/new-support-improved.png" style="width: 100%; max-width: 600px; border: 1px solid #eee; border-radius: 4px; box-shadow: 0 1px 2px 0 rgba(0, 0, 0, 0.05);">
</a>

## Contents

The documentation is organized into five sections:

- **GET STARTED** provides a quick tour of the library and installation instructions to get up and running.
- **TUTORIALS** are a great place to start if you're a beginner. This section will help you gain the basic skills you need to start using the library.
- **HOW-TO GUIDES** show you how to achieve a specific goal, like finetuning a pretrained model for language modeling or how to write and share a custom model.
- **CONCEPTUAL GUIDES** offers more discussion and explanation of the underlying concepts and ideas behind models, tasks, and the design philosophy of 🤗 Transformers.
- **API** describes all classes and functions:

  - **MAIN CLASSES** details the most important classes like configuration, model, tokenizer, and pipeline.
  - **MODELS** details the classes and functions related to each model implemented in the library.
  - **INTERNAL HELPERS** details utility classes and functions used internally.


## Supported models and frameworks

The table below represents the current support in the library for each of those models, whether they have a Python
tokenizer (called "slow"). A "fast" tokenizer backed by the 🤗 Tokenizers library, whether they have support in Jax (via
Flax), PyTorch, and/or TensorFlow.

<!--This table is updated automatically from the auto modules with _make fix-copies_. Do not update manually!-->

|                                  Model                                   | PyTorch support | TensorFlow support | Flax Support |
|:------------------------------------------------------------------------:|:---------------:|:------------------:|:------------:|
|                        [ALBERT](model_doc/albert)                        |       ✅        |         ✅         |      ✅      |
|                         [ALIGN](model_doc/align)                         |       ✅        |         ❌         |      ❌      |
|                       [AltCLIP](model_doc/altclip)                       |       ✅        |         ❌         |      ❌      |
|                          [Aria](model_doc/aria)                          |       ✅        |         ❌         |      ❌      |
|                     [AriaText](model_doc/aria_text)                      |       ✅        |         ❌         |      ❌      |
| [Audio Spectrogram Transformer](model_doc/audio-spectrogram-transformer) |       ✅        |         ❌         |      ❌      |
|                    [Autoformer](model_doc/autoformer)                    |       ✅        |         ❌         |      ❌      |
|                         [Bamba](model_doc/bamba)                         |       ✅        |         ❌         |      ❌      |
|                          [Bark](model_doc/bark)                          |       ✅        |         ❌         |      ❌      |
|                          [BART](model_doc/bart)                          |       ✅        |         ✅         |      ✅      |
|                       [BARThez](model_doc/barthez)                       |       ✅        |         ✅         |      ✅      |
|                       [BARTpho](model_doc/bartpho)                       |       ✅        |         ✅         |      ✅      |
|                          [BEiT](model_doc/beit)                          |       ✅        |         ❌         |      ✅      |
|                          [BERT](model_doc/bert)                          |       ✅        |         ✅         |      ✅      |
|               [Bert Generation](model_doc/bert-generation)               |       ✅        |         ❌         |      ❌      |
|                 [BertJapanese](model_doc/bert-japanese)                  |       ✅        |         ✅         |      ✅      |
|                      [BERTweet](model_doc/bertweet)                      |       ✅        |         ✅         |      ✅      |
|                      [BigBird](model_doc/big_bird)                       |       ✅        |         ❌         |      ✅      |
|               [BigBird-Pegasus](model_doc/bigbird_pegasus)               |       ✅        |         ❌         |      ❌      |
|                        [BioGpt](model_doc/biogpt)                        |       ✅        |         ❌         |      ❌      |
|                           [BiT](model_doc/bit)                           |       ✅        |         ❌         |      ❌      |
|                    [Blenderbot](model_doc/blenderbot)                    |       ✅        |         ✅         |      ✅      |
|              [BlenderbotSmall](model_doc/blenderbot-small)               |       ✅        |         ✅         |      ✅      |
|                          [BLIP](model_doc/blip)                          |       ✅        |         ✅         |      ❌      |
|                        [BLIP-2](model_doc/blip-2)                        |       ✅        |         ❌         |      ❌      |
|                         [BLOOM](model_doc/bloom)                         |       ✅        |         ❌         |      ✅      |
|                          [BORT](model_doc/bort)                          |       ✅        |         ✅         |      ✅      |
|                   [BridgeTower](model_doc/bridgetower)                   |       ✅        |         ❌         |      ❌      |
|                          [BROS](model_doc/bros)                          |       ✅        |         ❌         |      ❌      |
|                          [ByT5](model_doc/byt5)                          |       ✅        |         ✅         |      ✅      |
|                     [CamemBERT](model_doc/camembert)                     |       ✅        |         ✅         |      ❌      |
|                        [CANINE](model_doc/canine)                        |       ✅        |         ❌         |      ❌      |
|                     [Chameleon](model_doc/chameleon)                     |       ✅        |         ❌         |      ❌      |
|                  [Chinese-CLIP](model_doc/chinese_clip)                  |       ✅        |         ❌         |      ❌      |
|                          [CLAP](model_doc/clap)                          |       ✅        |         ❌         |      ❌      |
|                          [CLIP](model_doc/clip)                          |       ✅        |         ✅         |      ✅      |
|                       [CLIPSeg](model_doc/clipseg)                       |       ✅        |         ❌         |      ❌      |
|                          [CLVP](model_doc/clvp)                          |       ✅        |         ❌         |      ❌      |
|                       [CodeGen](model_doc/codegen)                       |       ✅        |         ❌         |      ❌      |
|                    [CodeLlama](model_doc/code_llama)                     |       ✅        |         ❌         |      ✅      |
|                        [Cohere](model_doc/cohere)                        |       ✅        |         ❌         |      ❌      |
|                       [Cohere2](model_doc/cohere2)                       |       ✅        |         ❌         |      ❌      |
|                       [ColPali](model_doc/colpali)                       |       ✅        |         ❌         |      ❌      |
|              [Conditional DETR](model_doc/conditional_detr)              |       ✅        |         ❌         |      ❌      |
|                      [ConvBERT](model_doc/convbert)                      |       ✅        |         ✅         |      ❌      |
|                      [ConvNeXT](model_doc/convnext)                      |       ✅        |         ✅         |      ❌      |
|                    [ConvNeXTV2](model_doc/convnextv2)                    |       ✅        |         ✅         |      ❌      |
|                           [CPM](model_doc/cpm)                           |       ✅        |         ✅         |      ✅      |
|                       [CPM-Ant](model_doc/cpmant)                        |       ✅        |         ❌         |      ❌      |
|                          [CTRL](model_doc/ctrl)                          |       ✅        |         ✅         |      ❌      |
|                           [CvT](model_doc/cvt)                           |       ✅        |         ✅         |      ❌      |
|                      [DAB-DETR](model_doc/dab-detr)                      |       ✅        |         ❌         |      ❌      |
|                           [DAC](model_doc/dac)                           |       ✅        |         ❌         |      ❌      |
|                   [Data2VecAudio](model_doc/data2vec)                    |       ✅        |         ❌         |      ❌      |
|                    [Data2VecText](model_doc/data2vec)                    |       ✅        |         ❌         |      ❌      |
|                   [Data2VecVision](model_doc/data2vec)                   |       ✅        |         ✅         |      ❌      |
|                          [DBRX](model_doc/dbrx)                          |       ✅        |         ❌         |      ❌      |
|                       [DeBERTa](model_doc/deberta)                       |       ✅        |         ✅         |      ❌      |
|                    [DeBERTa-v2](model_doc/deberta-v2)                    |       ✅        |         ✅         |      ❌      |
|          [Decision Transformer](model_doc/decision_transformer)          |       ✅        |         ❌         |      ❌      |
|               [Deformable DETR](model_doc/deformable_detr)               |       ✅        |         ❌         |      ❌      |
|                          [DeiT](model_doc/deit)                          |       ✅        |         ✅         |      ❌      |
|                        [DePlot](model_doc/deplot)                        |       ✅        |         ❌         |      ❌      |
|                [Depth Anything](model_doc/depth_anything)                |       ✅        |         ❌         |      ❌      |
|                     [DepthPro](model_doc/depth_pro)                      |       ✅        |         ❌         |      ❌      |
|                          [DETA](model_doc/deta)                          |       ✅        |         ❌         |      ❌      |
|                          [DETR](model_doc/detr)                          |       ✅        |         ❌         |      ❌      |
|                      [DialoGPT](model_doc/dialogpt)                      |       ✅        |         ✅         |      ✅      |
|                     [DiffLlama](model_doc/diffllama)                     |       ✅        |         ❌         |      ❌      |
|                         [DiNAT](model_doc/dinat)                         |       ✅        |         ❌         |      ❌      |
|                        [DINOv2](model_doc/dinov2)                        |       ✅        |         ❌         |      ✅      |
|         [DINOv2 with Registers](model_doc/dinov2_with_registers)         |       ✅        |         ❌         |      ❌      |
|                    [DistilBERT](model_doc/distilbert)                    |       ✅        |         ✅         |      ✅      |
|                           [DiT](model_doc/dit)                           |       ✅        |         ❌         |      ✅      |
|                       [DonutSwin](model_doc/donut)                       |       ✅        |         ❌         |      ❌      |
|                           [DPR](model_doc/dpr)                           |       ✅        |         ✅         |      ❌      |
|                           [DPT](model_doc/dpt)                           |       ✅        |         ❌         |      ❌      |
|               [EfficientFormer](model_doc/efficientformer)               |       ✅        |         ✅         |      ❌      |
|                  [EfficientNet](model_doc/efficientnet)                  |       ✅        |         ❌         |      ❌      |
|                       [ELECTRA](model_doc/electra)                       |       ✅        |         ✅         |      ✅      |
|                          [Emu3](model_doc/emu3)                          |       ✅        |         ❌         |      ❌      |
|                       [EnCodec](model_doc/encodec)                       |       ✅        |         ❌         |      ❌      |
|               [Encoder decoder](model_doc/encoder-decoder)               |       ✅        |         ✅         |      ✅      |
|                         [ERNIE](model_doc/ernie)                         |       ✅        |         ❌         |      ❌      |
|                       [ErnieM](model_doc/ernie_m)                        |       ✅        |         ❌         |      ❌      |
|                           [ESM](model_doc/esm)                           |       ✅        |         ✅         |      ❌      |
|              [FairSeq Machine-Translation](model_doc/fsmt)               |       ✅        |         ❌         |      ❌      |
|                        [Falcon](model_doc/falcon)                        |       ✅        |         ❌         |      ❌      |
|                       [Falcon3](model_doc/falcon3)                       |       ✅        |         ❌         |      ✅      |
|                  [FalconMamba](model_doc/falcon_mamba)                   |       ✅        |         ❌         |      ❌      |
|         [FastSpeech2Conformer](model_doc/fastspeech2_conformer)          |       ✅        |         ❌         |      ❌      |
|                       [FLAN-T5](model_doc/flan-t5)                       |       ✅        |         ✅         |      ✅      |
|                      [FLAN-UL2](model_doc/flan-ul2)                      |       ✅        |         ✅         |      ✅      |
|                      [FlauBERT](model_doc/flaubert)                      |       ✅        |         ✅         |      ❌      |
|                         [FLAVA](model_doc/flava)                         |       ✅        |         ❌         |      ❌      |
|                          [FNet](model_doc/fnet)                          |       ✅        |         ❌         |      ❌      |
|                      [FocalNet](model_doc/focalnet)                      |       ✅        |         ❌         |      ❌      |
|                  [Funnel Transformer](model_doc/funnel)                  |       ✅        |         ✅         |      ❌      |
|                          [Fuyu](model_doc/fuyu)                          |       ✅        |         ❌         |      ❌      |
|                         [Gemma](model_doc/gemma)                         |       ✅        |         ❌         |      ✅      |
|                        [Gemma2](model_doc/gemma2)                        |       ✅        |         ❌         |      ❌      |
|                           [GIT](model_doc/git)                           |       ✅        |         ❌         |      ❌      |
|                           [GLM](model_doc/glm)                           |       ✅        |         ❌         |      ❌      |
|                          [GLPN](model_doc/glpn)                          |       ✅        |         ❌         |      ❌      |
|                      [GOT-OCR2](model_doc/got_ocr2)                      |       ✅        |         ❌         |      ❌      |
|                       [GPT Neo](model_doc/gpt_neo)                       |       ✅        |         ❌         |      ✅      |
|                      [GPT NeoX](model_doc/gpt_neox)                      |       ✅        |         ❌         |      ❌      |
|             [GPT NeoX Japanese](model_doc/gpt_neox_japanese)             |       ✅        |         ❌         |      ❌      |
|                         [GPT-J](model_doc/gptj)                          |       ✅        |         ✅         |      ✅      |
|                       [GPT-Sw3](model_doc/gpt-sw3)                       |       ✅        |         ✅         |      ✅      |
|                   [GPTBigCode](model_doc/gpt_bigcode)                    |       ✅        |         ❌         |      ❌      |
|               [GPTSAN-japanese](model_doc/gptsan-japanese)               |       ✅        |         ❌         |      ❌      |
|                       [Granite](model_doc/granite)                       |       ✅        |         ❌         |      ❌      |
|                  [GraniteMoeMoe](model_doc/granitemoe)                   |       ✅        |         ❌         |      ❌      |
|            [GraniteMoeSharedMoe](model_doc/granitemoeshared)             |       ✅        |         ❌         |      ❌      |
|                    [Graphormer](model_doc/graphormer)                    |       ✅        |         ❌         |      ❌      |
|                [Grounding DINO](model_doc/grounding-dino)                |       ✅        |         ❌         |      ❌      |
|                      [GroupViT](model_doc/groupvit)                      |       ✅        |         ✅         |      ❌      |
|                        [Helium](model_doc/helium)                        |       ✅        |         ❌         |      ❌      |
|                       [HerBERT](model_doc/herbert)                       |       ✅        |         ✅         |      ✅      |
|                         [Hiera](model_doc/hiera)                         |       ✅        |         ❌         |      ❌      |
|                        [Hubert](model_doc/hubert)                        |       ✅        |         ✅         |      ❌      |
|                        [I-BERT](model_doc/ibert)                         |       ✅        |         ❌         |      ❌      |
|                        [I-JEPA](model_doc/ijepa)                         |       ✅        |         ❌         |      ❌      |
|                       [IDEFICS](model_doc/idefics)                       |       ✅        |         ✅         |      ❌      |
|                      [Idefics2](model_doc/idefics2)                      |       ✅        |         ❌         |      ❌      |
|                      [Idefics3](model_doc/idefics3)                      |       ✅        |         ❌         |      ❌      |
|          [Idefics3VisionTransformer](model_doc/idefics3_vision)          |       ❌        |         ❌         |      ❌      |
|                      [ImageGPT](model_doc/imagegpt)                      |       ✅        |         ❌         |      ❌      |
|                      [Informer](model_doc/informer)                      |       ✅        |         ❌         |      ❌      |
|                  [InstructBLIP](model_doc/instructblip)                  |       ✅        |         ❌         |      ❌      |
|             [InstructBlipVideo](model_doc/instructblipvideo)             |       ✅        |         ❌         |      ❌      |
|                         [Jamba](model_doc/jamba)                         |       ✅        |         ❌         |      ❌      |
|                        [JetMoe](model_doc/jetmoe)                        |       ✅        |         ❌         |      ❌      |
|                       [Jukebox](model_doc/jukebox)                       |       ✅        |         ❌         |      ❌      |
|                      [KOSMOS-2](model_doc/kosmos-2)                      |       ✅        |         ❌         |      ❌      |
|                      [LayoutLM](model_doc/layoutlm)                      |       ✅        |         ✅         |      ❌      |
|                    [LayoutLMv2](model_doc/layoutlmv2)                    |       ✅        |         ❌         |      ❌      |
|                    [LayoutLMv3](model_doc/layoutlmv3)                    |       ✅        |         ✅         |      ❌      |
|                     [LayoutXLM](model_doc/layoutxlm)                     |       ✅        |         ❌         |      ❌      |
|                           [LED](model_doc/led)                           |       ✅        |         ✅         |      ❌      |
|                         [LeViT](model_doc/levit)                         |       ✅        |         ❌         |      ❌      |
|                          [LiLT](model_doc/lilt)                          |       ✅        |         ❌         |      ❌      |
|                         [LLaMA](model_doc/llama)                         |       ✅        |         ❌         |      ✅      |
|                        [Llama2](model_doc/llama2)                        |       ✅        |         ❌         |      ✅      |
|                        [Llama3](model_doc/llama3)                        |       ✅        |         ❌         |      ✅      |
|                         [LLaVa](model_doc/llava)                         |       ✅        |         ❌         |      ❌      |
|                    [LLaVA-NeXT](model_doc/llava_next)                    |       ✅        |         ❌         |      ❌      |
|              [LLaVa-NeXT-Video](model_doc/llava_next_video)              |       ✅        |         ❌         |      ❌      |
|               [LLaVA-Onevision](model_doc/llava_onevision)               |       ✅        |         ❌         |      ❌      |
|                    [Longformer](model_doc/longformer)                    |       ✅        |         ✅         |      ❌      |
|                        [LongT5](model_doc/longt5)                        |       ✅        |         ❌         |      ✅      |
|                          [LUKE](model_doc/luke)                          |       ✅        |         ❌         |      ❌      |
|                        [LXMERT](model_doc/lxmert)                        |       ✅        |         ✅         |      ❌      |
|                        [M-CTC-T](model_doc/mctct)                        |       ✅        |         ❌         |      ❌      |
|                       [M2M100](model_doc/m2m_100)                        |       ✅        |         ❌         |      ❌      |
|                    [MADLAD-400](model_doc/madlad-400)                    |       ✅        |         ✅         |      ✅      |
|                         [Mamba](model_doc/mamba)                         |       ✅        |         ❌         |      ❌      |
|                        [mamba2](model_doc/mamba2)                        |       ✅        |         ❌         |      ❌      |
|                        [Marian](model_doc/marian)                        |       ✅        |         ✅         |      ✅      |
|                      [MarkupLM](model_doc/markuplm)                      |       ✅        |         ❌         |      ❌      |
|                   [Mask2Former](model_doc/mask2former)                   |       ✅        |         ❌         |      ❌      |
|                    [MaskFormer](model_doc/maskformer)                    |       ✅        |         ❌         |      ❌      |
|                        [MatCha](model_doc/matcha)                        |       ✅        |         ❌         |      ❌      |
|                         [mBART](model_doc/mbart)                         |       ✅        |         ✅         |      ✅      |
|                      [mBART-50](model_doc/mbart50)                       |       ✅        |         ✅         |      ✅      |
|                          [MEGA](model_doc/mega)                          |       ✅        |         ❌         |      ❌      |
|                 [Megatron-BERT](model_doc/megatron-bert)                 |       ✅        |         ❌         |      ❌      |
|                 [Megatron-GPT2](model_doc/megatron_gpt2)                 |       ✅        |         ✅         |      ✅      |
|                       [MGP-STR](model_doc/mgp-str)                       |       ✅        |         ❌         |      ❌      |
|                          [Mimi](model_doc/mimi)                          |       ✅        |         ❌         |      ❌      |
|                       [Mistral](model_doc/mistral)                       |       ✅        |         ✅         |      ✅      |
|                       [Mixtral](model_doc/mixtral)                       |       ✅        |         ❌         |      ❌      |
|                        [Mllama](model_doc/mllama)                        |       ✅        |         ❌         |      ❌      |
|                         [mLUKE](model_doc/mluke)                         |       ✅        |         ❌         |      ❌      |
|                           [MMS](model_doc/mms)                           |       ✅        |         ✅         |      ✅      |
|                    [MobileBERT](model_doc/mobilebert)                    |       ✅        |         ✅         |      ❌      |
|                  [MobileNetV1](model_doc/mobilenet_v1)                   |       ✅        |         ❌         |      ❌      |
|                  [MobileNetV2](model_doc/mobilenet_v2)                   |       ✅        |         ❌         |      ❌      |
|                     [MobileViT](model_doc/mobilevit)                     |       ✅        |         ✅         |      ❌      |
|                   [MobileViTV2](model_doc/mobilevitv2)                   |       ✅        |         ❌         |      ❌      |
|                    [ModernBERT](model_doc/modernbert)                    |       ✅        |         ❌         |      ❌      |
|                     [Moonshine](model_doc/moonshine)                     |       ✅        |         ❌         |      ❌      |
|                         [Moshi](model_doc/moshi)                         |       ✅        |         ❌         |      ❌      |
|                         [MPNet](model_doc/mpnet)                         |       ✅        |         ✅         |      ❌      |
|                           [MPT](model_doc/mpt)                           |       ✅        |         ❌         |      ❌      |
|                           [MRA](model_doc/mra)                           |       ✅        |         ❌         |      ❌      |
|                           [MT5](model_doc/mt5)                           |       ✅        |         ✅         |      ✅      |
|                      [MusicGen](model_doc/musicgen)                      |       ✅        |         ❌         |      ❌      |
|               [MusicGen Melody](model_doc/musicgen_melody)               |       ✅        |         ❌         |      ❌      |
|                           [MVP](model_doc/mvp)                           |       ✅        |         ❌         |      ❌      |
|                           [NAT](model_doc/nat)                           |       ✅        |         ❌         |      ❌      |
|                      [Nemotron](model_doc/nemotron)                      |       ✅        |         ❌         |      ❌      |
|                         [Nezha](model_doc/nezha)                         |       ✅        |         ❌         |      ❌      |
|                          [NLLB](model_doc/nllb)                          |       ✅        |         ❌         |      ❌      |
|                      [NLLB-MOE](model_doc/nllb-moe)                      |       ✅        |         ❌         |      ❌      |
|                        [Nougat](model_doc/nougat)                        |       ✅        |         ✅         |      ✅      |
|                 [Nyströmformer](model_doc/nystromformer)                 |       ✅        |         ❌         |      ❌      |
|                          [OLMo](model_doc/olmo)                          |       ✅        |         ❌         |      ❌      |
|                         [OLMo2](model_doc/olmo2)                         |       ✅        |         ❌         |      ❌      |
|                         [OLMoE](model_doc/olmoe)                         |       ✅        |         ❌         |      ❌      |
|                   [OmDet-Turbo](model_doc/omdet-turbo)                   |       ✅        |         ❌         |      ❌      |
|                     [OneFormer](model_doc/oneformer)                     |       ✅        |         ❌         |      ❌      |
|                    [OpenAI GPT](model_doc/openai-gpt)                    |       ✅        |         ✅         |      ❌      |
|                      [OpenAI GPT-2](model_doc/gpt2)                      |       ✅        |         ✅         |      ✅      |
|                    [OpenLlama](model_doc/open-llama)                     |       ✅        |         ❌         |      ❌      |
|                           [OPT](model_doc/opt)                           |       ✅        |         ✅         |      ✅      |
|                       [OWL-ViT](model_doc/owlvit)                        |       ✅        |         ❌         |      ❌      |
|                         [OWLv2](model_doc/owlv2)                         |       ✅        |         ❌         |      ❌      |
|                     [PaliGemma](model_doc/paligemma)                     |       ✅        |         ❌         |      ❌      |
|                  [PatchTSMixer](model_doc/patchtsmixer)                  |       ✅        |         ❌         |      ❌      |
|                      [PatchTST](model_doc/patchtst)                      |       ✅        |         ❌         |      ❌      |
|                       [Pegasus](model_doc/pegasus)                       |       ✅        |         ✅         |      ✅      |
|                     [PEGASUS-X](model_doc/pegasus_x)                     |       ✅        |         ❌         |      ❌      |
|                     [Perceiver](model_doc/perceiver)                     |       ✅        |         ❌         |      ❌      |
|                     [Persimmon](model_doc/persimmon)                     |       ✅        |         ❌         |      ❌      |
|                           [Phi](model_doc/phi)                           |       ✅        |         ❌         |      ❌      |
|                          [Phi3](model_doc/phi3)                          |       ✅        |         ❌         |      ❌      |
|                        [Phimoe](model_doc/phimoe)                        |       ✅        |         ❌         |      ❌      |
|                       [PhoBERT](model_doc/phobert)                       |       ✅        |         ✅         |      ✅      |
|                    [Pix2Struct](model_doc/pix2struct)                    |       ✅        |         ❌         |      ❌      |
|                       [Pixtral](model_doc/pixtral)                       |       ✅        |         ❌         |      ❌      |
|                        [PLBart](model_doc/plbart)                        |       ✅        |         ❌         |      ❌      |
|                    [PoolFormer](model_doc/poolformer)                    |       ✅        |         ❌         |      ❌      |
|                     [Pop2Piano](model_doc/pop2piano)                     |       ✅        |         ❌         |      ❌      |
|                    [ProphetNet](model_doc/prophetnet)                    |       ✅        |         ❌         |      ❌      |
|                           [PVT](model_doc/pvt)                           |       ✅        |         ❌         |      ❌      |
|                        [PVTv2](model_doc/pvt_v2)                         |       ✅        |         ❌         |      ❌      |
|                       [QDQBert](model_doc/qdqbert)                       |       ✅        |         ❌         |      ❌      |
|                         [Qwen2](model_doc/qwen2)                         |       ✅        |         ❌         |      ❌      |
|                    [Qwen2_5_VL](model_doc/qwen2_5_vl)                    |       ✅        |         ❌         |      ❌      |
|                   [Qwen2Audio](model_doc/qwen2_audio)                    |       ✅        |         ❌         |      ❌      |
|                     [Qwen2MoE](model_doc/qwen2_moe)                      |       ✅        |         ❌         |      ❌      |
|                      [Qwen2VL](model_doc/qwen2_vl)                       |       ✅        |         ❌         |      ❌      |
|                           [RAG](model_doc/rag)                           |       ✅        |         ✅         |      ❌      |
|                         [REALM](model_doc/realm)                         |       ✅        |         ❌         |      ❌      |
|               [RecurrentGemma](model_doc/recurrent_gemma)                |       ✅        |         ❌         |      ❌      |
|                      [Reformer](model_doc/reformer)                      |       ✅        |         ❌         |      ❌      |
|                        [RegNet](model_doc/regnet)                        |       ✅        |         ✅         |      ✅      |
|                       [RemBERT](model_doc/rembert)                       |       ✅        |         ✅         |      ❌      |
|                        [ResNet](model_doc/resnet)                        |       ✅        |         ✅         |      ✅      |
|                     [RetriBERT](model_doc/retribert)                     |       ✅        |         ❌         |      ❌      |
|                       [RoBERTa](model_doc/roberta)                       |       ✅        |         ✅         |      ✅      |
|          [RoBERTa-PreLayerNorm](model_doc/roberta-prelayernorm)          |       ✅        |         ✅         |      ✅      |
|                      [RoCBert](model_doc/roc_bert)                       |       ✅        |         ❌         |      ❌      |
|                      [RoFormer](model_doc/roformer)                      |       ✅        |         ✅         |      ✅      |
|                       [RT-DETR](model_doc/rt_detr)                       |       ✅        |         ❌         |      ❌      |
|                [RT-DETR-ResNet](model_doc/rt_detr_resnet)                |       ✅        |         ❌         |      ❌      |
|                    [RT-DETRv2](model_doc/rt_detr_v2)                     |       ✅        |         ❌         |      ❌      |
|                          [RWKV](model_doc/rwkv)                          |       ✅        |         ❌         |      ❌      |
|                           [SAM](model_doc/sam)                           |       ✅        |         ✅         |      ❌      |
|                  [SeamlessM4T](model_doc/seamless_m4t)                   |       ✅        |         ❌         |      ❌      |
|                [SeamlessM4Tv2](model_doc/seamless_m4t_v2)                |       ✅        |         ❌         |      ❌      |
|                     [SegFormer](model_doc/segformer)                     |       ✅        |         ✅         |      ❌      |
|                        [SegGPT](model_doc/seggpt)                        |       ✅        |         ❌         |      ❌      |
|                           [SEW](model_doc/sew)                           |       ✅        |         ❌         |      ❌      |
|                         [SEW-D](model_doc/sew-d)                         |       ✅        |         ❌         |      ❌      |
|                        [SigLIP](model_doc/siglip)                        |       ✅        |         ❌         |      ❌      |
<<<<<<< HEAD
|                       [SigLIP2](model_doc/siglip2)                       |       ✅        |         ❌         |      ❌      |
=======
|                       [SmolVLM](model_doc/smolvlm)                       |       ✅        |         ❌         |      ❌      |
>>>>>>> e18f233f
|        [Speech Encoder decoder](model_doc/speech-encoder-decoder)        |       ✅        |         ❌         |      ✅      |
|                 [Speech2Text](model_doc/speech_to_text)                  |       ✅        |         ✅         |      ❌      |
|                      [SpeechT5](model_doc/speecht5)                      |       ✅        |         ❌         |      ❌      |
|                      [Splinter](model_doc/splinter)                      |       ✅        |         ❌         |      ❌      |
|                   [SqueezeBERT](model_doc/squeezebert)                   |       ✅        |         ❌         |      ❌      |
|                      [StableLm](model_doc/stablelm)                      |       ✅        |         ❌         |      ❌      |
|                    [Starcoder2](model_doc/starcoder2)                    |       ✅        |         ❌         |      ❌      |
|                     [SuperGlue](model_doc/superglue)                     |       ✅        |         ❌         |      ❌      |
|                    [SuperPoint](model_doc/superpoint)                    |       ✅        |         ❌         |      ❌      |
|                   [SwiftFormer](model_doc/swiftformer)                   |       ✅        |         ✅         |      ❌      |
|                    [Swin Transformer](model_doc/swin)                    |       ✅        |         ✅         |      ❌      |
|                 [Swin Transformer V2](model_doc/swinv2)                  |       ✅        |         ❌         |      ❌      |
|                       [Swin2SR](model_doc/swin2sr)                       |       ✅        |         ❌         |      ❌      |
|           [SwitchTransformers](model_doc/switch_transformers)            |       ✅        |         ❌         |      ❌      |
|                            [T5](model_doc/t5)                            |       ✅        |         ✅         |      ✅      |
|                        [T5v1.1](model_doc/t5v1.1)                        |       ✅        |         ✅         |      ✅      |
|             [Table Transformer](model_doc/table-transformer)             |       ✅        |         ❌         |      ❌      |
|                         [TAPAS](model_doc/tapas)                         |       ✅        |         ✅         |      ❌      |
|                         [TAPEX](model_doc/tapex)                         |       ✅        |         ✅         |      ✅      |
|                       [TextNet](model_doc/textnet)                       |       ✅        |         ❌         |      ❌      |
|       [Time Series Transformer](model_doc/time_series_transformer)       |       ✅        |         ❌         |      ❌      |
|                   [TimeSformer](model_doc/timesformer)                   |       ✅        |         ❌         |      ❌      |
|                [TimmWrapperModel](model_doc/timm_wrapper)                |       ✅        |         ❌         |      ❌      |
|        [Trajectory Transformer](model_doc/trajectory_transformer)        |       ✅        |         ❌         |      ❌      |
|                  [Transformer-XL](model_doc/transfo-xl)                  |       ✅        |         ✅         |      ❌      |
|                         [TrOCR](model_doc/trocr)                         |       ✅        |         ❌         |      ❌      |
|                          [TVLT](model_doc/tvlt)                          |       ✅        |         ❌         |      ❌      |
|                           [TVP](model_doc/tvp)                           |       ✅        |         ❌         |      ❌      |
|                          [UDOP](model_doc/udop)                          |       ✅        |         ❌         |      ❌      |
|                           [UL2](model_doc/ul2)                           |       ✅        |         ✅         |      ✅      |
|                          [UMT5](model_doc/umt5)                          |       ✅        |         ❌         |      ❌      |
|                     [UniSpeech](model_doc/unispeech)                     |       ✅        |         ❌         |      ❌      |
|                 [UniSpeechSat](model_doc/unispeech-sat)                  |       ✅        |         ❌         |      ❌      |
|                       [UnivNet](model_doc/univnet)                       |       ✅        |         ❌         |      ❌      |
|                       [UPerNet](model_doc/upernet)                       |       ✅        |         ❌         |      ❌      |
|                           [VAN](model_doc/van)                           |       ✅        |         ❌         |      ❌      |
|                   [VideoLlava](model_doc/video_llava)                    |       ✅        |         ❌         |      ❌      |
|                      [VideoMAE](model_doc/videomae)                      |       ✅        |         ❌         |      ❌      |
|                          [ViLT](model_doc/vilt)                          |       ✅        |         ❌         |      ❌      |
|                      [VipLlava](model_doc/vipllava)                      |       ✅        |         ❌         |      ❌      |
|        [Vision Encoder decoder](model_doc/vision-encoder-decoder)        |       ✅        |         ✅         |      ✅      |
|       [VisionTextDualEncoder](model_doc/vision-text-dual-encoder)        |       ✅        |         ✅         |      ✅      |
|                   [VisualBERT](model_doc/visual_bert)                    |       ✅        |         ❌         |      ❌      |
|                           [ViT](model_doc/vit)                           |       ✅        |         ✅         |      ✅      |
|                    [ViT Hybrid](model_doc/vit_hybrid)                    |       ✅        |         ❌         |      ❌      |
|                        [VitDet](model_doc/vitdet)                        |       ✅        |         ❌         |      ❌      |
|                       [ViTMAE](model_doc/vit_mae)                        |       ✅        |         ✅         |      ❌      |
|                      [ViTMatte](model_doc/vitmatte)                      |       ✅        |         ❌         |      ❌      |
|                       [ViTMSN](model_doc/vit_msn)                        |       ✅        |         ❌         |      ❌      |
|                       [ViTPose](model_doc/vitpose)                       |       ✅        |         ❌         |      ❌      |
|              [ViTPoseBackbone](model_doc/vitpose_backbone)               |       ✅        |         ❌         |      ❌      |
|                          [VITS](model_doc/vits)                          |       ✅        |         ❌         |      ❌      |
|                         [ViViT](model_doc/vivit)                         |       ✅        |         ❌         |      ❌      |
|                      [Wav2Vec2](model_doc/wav2vec2)                      |       ✅        |         ✅         |      ✅      |
|                 [Wav2Vec2-BERT](model_doc/wav2vec2-bert)                 |       ✅        |         ❌         |      ❌      |
|            [Wav2Vec2-Conformer](model_doc/wav2vec2-conformer)            |       ✅        |         ❌         |      ❌      |
|              [Wav2Vec2Phoneme](model_doc/wav2vec2_phoneme)               |       ✅        |         ✅         |      ✅      |
|                         [WavLM](model_doc/wavlm)                         |       ✅        |         ❌         |      ❌      |
|                       [Whisper](model_doc/whisper)                       |       ✅        |         ✅         |      ✅      |
|                        [X-CLIP](model_doc/xclip)                         |       ✅        |         ❌         |      ❌      |
|                         [X-MOD](model_doc/xmod)                          |       ✅        |         ❌         |      ❌      |
|                          [XGLM](model_doc/xglm)                          |       ✅        |         ✅         |      ✅      |
|                           [XLM](model_doc/xlm)                           |       ✅        |         ✅         |      ❌      |
|                [XLM-ProphetNet](model_doc/xlm-prophetnet)                |       ✅        |         ❌         |      ❌      |
|                   [XLM-RoBERTa](model_doc/xlm-roberta)                   |       ✅        |         ✅         |      ✅      |
|                [XLM-RoBERTa-XL](model_doc/xlm-roberta-xl)                |       ✅        |         ❌         |      ❌      |
|                         [XLM-V](model_doc/xlm-v)                         |       ✅        |         ✅         |      ✅      |
|                         [XLNet](model_doc/xlnet)                         |       ✅        |         ✅         |      ❌      |
|                         [XLS-R](model_doc/xls_r)                         |       ✅        |         ✅         |      ✅      |
|                 [XLSR-Wav2Vec2](model_doc/xlsr_wav2vec2)                 |       ✅        |         ✅         |      ✅      |
|                         [YOLOS](model_doc/yolos)                         |       ✅        |         ❌         |      ❌      |
|                          [YOSO](model_doc/yoso)                          |       ✅        |         ❌         |      ❌      |
|                         [Zamba](model_doc/zamba)                         |       ✅        |         ❌         |      ❌      |
|                        [Zamba2](model_doc/zamba2)                        |       ✅        |         ❌         |      ❌      |
|                      [ZoeDepth](model_doc/zoedepth)                      |       ✅        |         ❌         |      ❌      |

<!-- End table--><|MERGE_RESOLUTION|>--- conflicted
+++ resolved
@@ -317,11 +317,8 @@
 |                           [SEW](model_doc/sew)                           |       ✅        |         ❌         |      ❌      |
 |                         [SEW-D](model_doc/sew-d)                         |       ✅        |         ❌         |      ❌      |
 |                        [SigLIP](model_doc/siglip)                        |       ✅        |         ❌         |      ❌      |
-<<<<<<< HEAD
 |                       [SigLIP2](model_doc/siglip2)                       |       ✅        |         ❌         |      ❌      |
-=======
 |                       [SmolVLM](model_doc/smolvlm)                       |       ✅        |         ❌         |      ❌      |
->>>>>>> e18f233f
 |        [Speech Encoder decoder](model_doc/speech-encoder-decoder)        |       ✅        |         ❌         |      ✅      |
 |                 [Speech2Text](model_doc/speech_to_text)                  |       ✅        |         ✅         |      ❌      |
 |                      [SpeechT5](model_doc/speecht5)                      |       ✅        |         ❌         |      ❌      |
