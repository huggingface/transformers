--- conflicted
+++ resolved
@@ -24,14 +24,11 @@
 
 # [CTRL](https://arxiv.org/abs/1909.05858)
 
-<<<<<<< HEAD
 CTRL (Conditional Transformer Language Model) is a large language model developed by Salesforce Research that enables **controllable text generation**.  
 What makes it unique is its use of **control codes**—special prefixes like `Reviews:`, `Books:`, `Legal:`, etc.—that guide the model to produce text in specific domains or styles.
-=======
 CTRL model was proposed in [CTRL: A Conditional Transformer Language Model for Controllable Generation](https://huggingface.co/papers/1909.05858) by Nitish Shirish Keskar*, Bryan McCann*, Lav R. Varshney, Caiming Xiong and
 Richard Socher. It's a causal (unidirectional) transformer pre-trained using language modeling on a very large corpus
 of ~140 GB of text data with the first token reserved as a control code (such as Links, Books, Wikipedia etc.).
->>>>>>> 73869f2e
 
 CTRL was trained on a large corpus of structured datasets, including Wikipedia, web data, Amazon reviews, and more.
 
