--- conflicted
+++ resolved
@@ -23,34 +23,7 @@
     </div>
 </div>
 
-<<<<<<< HEAD
-## Overview
-
-The XLM-RoBERTa model was proposed in [Unsupervised Cross-lingual Representation Learning at Scale](https://huggingface.co/papers/1911.02116) by Alexis Conneau, Kartikay Khandelwal, Naman Goyal, Vishrav Chaudhary, Guillaume
-Wenzek, Francisco Guzmán, Edouard Grave, Myle Ott, Luke Zettlemoyer and Veselin Stoyanov. It is based on Facebook's
-RoBERTa model released in 2019. It is a large multi-lingual language model, trained on 2.5TB of filtered CommonCrawl
-data.
-
-The abstract from the paper is the following:
-
-*This paper shows that pretraining multilingual language models at scale leads to significant performance gains for a
-wide range of cross-lingual transfer tasks. We train a Transformer-based masked language model on one hundred
-languages, using more than two terabytes of filtered CommonCrawl data. Our model, dubbed XLM-R, significantly
-outperforms multilingual BERT (mBERT) on a variety of cross-lingual benchmarks, including +13.8% average accuracy on
-XNLI, +12.3% average F1 score on MLQA, and +2.1% average F1 score on NER. XLM-R performs particularly well on
-low-resource languages, improving 11.8% in XNLI accuracy for Swahili and 9.2% for Urdu over the previous XLM model. We
-also present a detailed empirical evaluation of the key factors that are required to achieve these gains, including the
-trade-offs between (1) positive transfer and capacity dilution and (2) the performance of high and low resource
-languages at scale. Finally, we show, for the first time, the possibility of multilingual modeling without sacrificing
-per-language performance; XLM-R is very competitive with strong monolingual models on the GLUE and XNLI benchmarks. We
-will make XLM-R code, data, and models publicly available.*
-
-This model was contributed by [stefan-it](https://huggingface.co/stefan-it). The original code can be found [here](https://github.com/pytorch/fairseq/tree/master/examples/xlmr).
-
-## Usage tips
-=======
 # XLM-RoBERTa
->>>>>>> 7f00b325
 
 [XLM-RoBERTa](https://huggingface.co/papers/1911.02116) is a large multilingual masked language model trained on 2.5TB of filtered CommonCrawl data across 100 languages. It shows that scaling the model provides strong performance gains on high-resource and low-resource languages. The model uses the [RoBERTa](./roberta) pretraining objectives on the [XLM](./xlm) model.
 
