<!--Copyright 2020 The HuggingFace Team. All rights reserved.

Licensed under the Apache License, Version 2.0 (the "License"); you may not use this file except in compliance with
the License. You may obtain a copy of the License at

http://www.apache.org/licenses/LICENSE-2.0

Unless required by applicable law or agreed to in writing, software distributed under the License is distributed on
an "AS IS" BASIS, WITHOUT WARRANTIES OR CONDITIONS OF ANY KIND, either express or implied. See the License for the
specific language governing permissions and limitations under the License.

⚠️ Note that this file is in Markdown but contain specific syntax for our doc-builder (similar to MDX) that may not be
rendered properly in your Markdown viewer.

-->
<<<<<<< HEAD
<div style="float: right;">
    <div class="flex flex-wrap space-x-1">
        <img alt="PyTorch" src="https://img.shields.io/badge/PyTorch-DE3412?style=flat&logo=pytorch&logoColor=white">
        <img alt="FlashAttention" src="https://img.shields.io/badge/%E2%9A%A1%EF%B8%8E%20FlashAttention-eae0c8?style=flat">
        <img alt="SDPA" src="https://img.shields.io/badge/SDPA-DE3412?style=flat&logo=pytorch&logoColor=white">
    </div>
</div>
=======
*This model was released on 2022-07-11 and added to Hugging Face Transformers on 2022-07-18.*
>>>>>>> 85fce2e5

# NLLB

[NLLB: No Language Left Behind](https://huggingface.co/papers/2207.04672) is a multilingual translation model. It's trained on data using data mining techniques tailored for low-resource languages and supports over 200 languages. NLLB features a conditional compute architecture using a Sparsely Gated Mixture of Experts.


You can find all the original NLLB checkpoints under the [AI at Meta](https://huggingface.co/facebook/models?search=nllb) organization.

> [!TIP]
> This model was contributed by [Lysandre](https://huggingface.co/lysandre).  
> Click on the NLLB models in the right sidebar for more examples of how to apply NLLB to different translation tasks.

The example below demonstrates how to translate text with [`Pipeline`] or the [`AutoModel`] class.

<hfoptions id="usage">
<hfoption id="Pipeline">

```python
import torch
from transformers import pipeline

pipeline = pipeline(task="translation", model="facebook/nllb-200-distilled-600M", src_lang="eng_Latn", tgt_lang="fra_Latn", torch_dtype=torch.float16, device=0)
pipeline("UN Chief says there is no military solution in Syria")
```

</hfoption>
<hfoption id="AutoModel">

```python
from transformers import AutoModelForSeq2SeqLM, AutoTokenizer

tokenizer = AutoTokenizer.from_pretrained("facebook/nllb-200-distilled-600M")
model = AutoModelForSeq2SeqLM.from_pretrained("facebook/nllb-200-distilled-600M", torch_dtype="auto", attn_implementaiton="sdpa")

article = "UN Chief says there is no military solution in Syria"
inputs = tokenizer(article, return_tensors="pt")

translated_tokens = model.generate(
    **inputs, forced_bos_token_id=tokenizer.convert_tokens_to_ids("fra_Latn"), max_length=30
)
print(tokenizer.batch_decode(translated_tokens, skip_special_tokens=True)[0])
```

</hfoption>
<hfoption id="transformers CLI">

```bash
echo -e "UN Chief says there is no military solution in Syria" | transformers run --task "translation_en_to_fr" --model facebook/nllb-200-distilled-600M --device 0
```

</hfoption>
</hfoptions>

Quantization reduces the memory burden of large models by representing the weights in a lower precision. Refer to the [Quantization](../quantization/overview) overview for more available quantization backends.

The example below uses [bitsandbytes](../quantization/bitsandbytes) to quantize the weights to 8-bits.

```python
from transformers import AutoModelForSeq2SeqLM, AutoTokenizer, BitsAndBytesConfig

bnb_config = BitsAndBytesConfig(load_in_8bit=True)
model = AutoModelForSeq2SeqLM.from_pretrained("facebook/nllb-200-distilled-1.3B", quantization_config=bnb_config)
tokenizer = AutoTokenizer.from_pretrained("facebook/nllb-200-distilled-1.3B")

article = "UN Chief says there is no military solution in Syria"
inputs = tokenizer(article, return_tensors="pt").to("cuda")
translated_tokens = model.generate(
    **inputs, forced_bos_token_id=tokenizer.convert_tokens_to_ids("fra_Latn"), max_length=30,
)
print(tokenizer.batch_decode(translated_tokens, skip_special_tokens=True)[0])
```

Use the [AttentionMaskVisualizer](https://github.com/huggingface/transformers/blob/main/src/transformers/utils/attention_visualizer.py#L139) to better understand what tokens the model can and cannot attend to.

```python
from transformers.utils.attention_visualizer import AttentionMaskVisualizer

visualizer = AttentionMaskVisualizer("facebook/nllb-200-distilled-600M")
visualizer("UN Chief says there is no military solution in Syria")
```

<div class="flex justify-center">
    <img src="https://huggingface.co/datasets/huggingface/documentation-images/tree/main/transformers/model_doc/NLLB-Attn-Mask.png"/>
</div>

## Notes

- The tokenizer was updated in April 2023 to prefix the source sequence with the source language rather than the target language. This prioritizes zero-shot performance at a minor cost to supervised performance.

   ```python
   >>> from transformers import NllbTokenizer

   >>> tokenizer = NllbTokenizer.from_pretrained("facebook/nllb-200-distilled-600M")
   >>> tokenizer("How was your day?").input_ids
   [256047, 13374, 1398, 4260, 4039, 248130, 2]
   ```
   
   To revert to the legacy behavior, use the code example below.
   
   ```python
   >>> from transformers import NllbTokenizer

   >>> tokenizer = NllbTokenizer.from_pretrained("facebook/nllb-200-distilled-600M", legacy_behaviour=True)
   ```
   
 - For non-English languages, specify the language's [BCP-47](https://github.com/facebookresearch/flores/blob/main/flores200/README.md#languages-in-flores-200) code with the `src_lang` keyword as shown below.
 
 - See example below for a translation from Romanian to German.
    ```python
    >>> from transformers import AutoModelForSeq2SeqLM, AutoTokenizer

    >>> tokenizer = AutoTokenizer.from_pretrained("facebook/nllb-200-distilled-600M")
    >>> model = AutoModelForSeq2SeqLM.from_pretrained("facebook/nllb-200-distilled-600M")

    >>> article = "UN Chief says there is no military solution in Syria"
    >>> inputs = tokenizer(article, return_tensors="pt")

    >>> translated_tokens = model.generate(
    ...     **inputs, forced_bos_token_id=tokenizer.convert_tokens_to_ids("fra_Latn"), max_length=30
    ... )
    >>> tokenizer.batch_decode(translated_tokens, skip_special_tokens=True)[0]
    Le chef de l'ONU dit qu'il n'y a pas de solution militaire en Syrie
    ```
## NllbTokenizer

[[autodoc]] NllbTokenizer
    - build_inputs_with_special_tokens

## NllbTokenizerFast

[[autodoc]] NllbTokenizerFast<|MERGE_RESOLUTION|>--- conflicted
+++ resolved
@@ -13,7 +13,7 @@
 rendered properly in your Markdown viewer.
 
 -->
-<<<<<<< HEAD
+
 <div style="float: right;">
     <div class="flex flex-wrap space-x-1">
         <img alt="PyTorch" src="https://img.shields.io/badge/PyTorch-DE3412?style=flat&logo=pytorch&logoColor=white">
@@ -21,9 +21,9 @@
         <img alt="SDPA" src="https://img.shields.io/badge/SDPA-DE3412?style=flat&logo=pytorch&logoColor=white">
     </div>
 </div>
-=======
+
 *This model was released on 2022-07-11 and added to Hugging Face Transformers on 2022-07-18.*
->>>>>>> 85fce2e5
+
 
 # NLLB
 
@@ -147,6 +147,7 @@
     >>> tokenizer.batch_decode(translated_tokens, skip_special_tokens=True)[0]
     Le chef de l'ONU dit qu'il n'y a pas de solution militaire en Syrie
     ```
+
 ## NllbTokenizer
 
 [[autodoc]] NllbTokenizer
