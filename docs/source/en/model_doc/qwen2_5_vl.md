--- conflicted
+++ resolved
@@ -240,13 +240,10 @@
 
 [[autodoc]] Qwen2_5_VLProcessor
 
-<<<<<<< HEAD
 ## Qwen2_5_VLTextModel
 
 [[autodoc]] Qwen2_5_VLTextModel
     - forward
-=======
->>>>>>> 96089086
 
 ## Qwen2_5_VLModel
 
