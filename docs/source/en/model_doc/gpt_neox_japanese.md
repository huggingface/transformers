--- conflicted
+++ resolved
@@ -13,16 +13,14 @@
 rendered properly in your Markdown viewer.
 
 -->
-<<<<<<< HEAD
 <div style="float: right;">
     <div class="flex flex-wrap space-x-1">
            <img alt="PyTorch" src="https://img.shields.io/badge/PyTorch-DE3412?style=flat&logo=pytorch&logoColorF=white">
 
     </div>
 </div>
-=======
+
 *This model was released on 2022-07-27 and added to Hugging Face Transformers on 2022-09-14.*
->>>>>>> 249d7c69
 
 # GPT-NeoX-Japanese
 
