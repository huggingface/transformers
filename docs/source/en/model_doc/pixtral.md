--- conflicted
+++ resolved
@@ -24,18 +24,6 @@
 
 # Pixtral
 
-<<<<<<< HEAD
-[Pixtral](https://huggingface.co/papers/2410.07073) model was released by the Mistral AI team in a [blog post](https://mistral.ai/news/pixtral-12b/). It couples a 400 M-parameter vision encoder with a 12 B-parameter Mistral Nemo decoder and can ingest an arbitrary number of images at their native resolution (no resizing, no common padding) thanks to **2-D RoPE** position embeddings. 
-
-You can find all the original Pixtral checkpoints under the [mistral-community](https://huggingface.co/mistral-community) collection.
-
-> [!TIP]
-> This model was contributed by [amyeroberts](https://huggingface.co/amyeroberts) and [ArthurZ](https://huggingface.co/ArthurZ).
-> Click any Pixtral model in the right-hand sidebar to explore additional multimodal examples (VQA, document Q&A, chart understanding, etc.).
-
-<hfoptions id="usage">
-
-=======
 [Pixtral](https://huggingface.co/papers/2410.07073) is a multimodal model trained to understand natural images and documents. It accepts images in their natural resolution and aspect ratio without resizing or padding due to it's 2D RoPE embeddings. In addition, Pixtral has a long 128K token context window for processing a large number of images. Pixtral couples a 400M vision encoder with a 12B Mistral Nemo decoder.
 
 <img src="https://huggingface.co/datasets/huggingface/documentation-images/resolve/main/transformers/model_doc/pixtral_architecture.webp"
@@ -51,7 +39,6 @@
 
 <hfoptions id="usage">
 
->>>>>>> d42e96a2
 <hfoption id="AutoModel">
 
 ```python
@@ -81,14 +68,6 @@
 output = processor.batch_decode(generate_ids, skip_special_tokens=True, clean_up_tokenization_spaces=False)[0]
 ```
 
-<<<<<<< HEAD
-</hfoptions>
-
-## Notes
-
-- Pixtral is a multimodal model that follows the [Llava](llava) architecture, using a [`PixtralVisionModel`] and a [`MistralForCausalLM`] decoder.
-- The model internally replaces `[IMG]` token placeholders with image embeddings. To correctly format the prompt with text and images, it is highly recommended to use the `apply_chat_template` method of the processor, which handles the complex formatting automatically.
-=======
 </hfoption>
 
 </hfoptions>
@@ -155,7 +134,6 @@
     ```
 
     The `[IMG]` tokens are replaced with a number of `[IMG]` tokens that depend on the height and width of each image. Each row of the image is separated by a `[IMG_BREAK]` token and each image is separated by a `[IMG_END]` token. Use the [`~Processor.apply_chat_template`] method to handle these tokens for you.
->>>>>>> d42e96a2
 
 ## PixtralVisionConfig
 
