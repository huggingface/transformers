<!--Copyright 2024 The HuggingFace Team. All rights reserved.

Licensed under the Apache License, Version 2.0 (the "License"); you may not use this file except in compliance with
the License. You may obtain a copy of the License at

http://www.apache.org/licenses/LICENSE-2.0

Unless required by applicable law or agreed to in writing, software distributed under the License is distributed on
an "AS IS" BASIS, WITHOUT WARRANTIES OR CONDITIONS OF ANY KIND, either express or implied. See the License for the
specific language governing permissions and limitations under the License.

⚠️ Note that this file is in Markdown but contain specific syntax for our doc-builder (similar to MDX) that may not be
rendered properly in your Markdown viewer.

-->
*This model was released on 2024-09-17 and added to Hugging Face Transformers on 2024-09-14.*


<div style="float: right;">
    <div class="flex flex-wrap space-x-1">
        <img alt="PyTorch" src="https://img.shields.io/badge/PyTorch-DE3412?style=flat&logo=pytorch&logoColor=white">
    </div>
</div>

<<<<<<< HEAD
# Pixtral
=======
## Overview

The [Pixtral](https://huggingface.co/papers/2410.07073) model was released by the Mistral AI team in a [blog post](https://mistral.ai/news/pixtral-12b/). Pixtral is a multimodal version of [Mistral](mistral), incorporating a 400 million parameter vision encoder trained from scratch.

The intro from the blog says the following:

*Pixtral is trained to understand both natural images and documents, achieving 52.5% on the MMMU reasoning benchmark, surpassing a number of larger models. The model shows strong abilities in tasks such as chart and figure understanding, document question answering, multimodal reasoning and instruction following. Pixtral is able to ingest images at their natural resolution and aspect ratio, giving the user flexibility on the number of tokens used to process an image. Pixtral is also able to process any number of images in its long context window of 128K tokens. Unlike previous open-source models, Pixtral does not compromise on text benchmark performance to excel in multimodal tasks.*

<img src="https://huggingface.co/datasets/huggingface/documentation-images/resolve/main/transformers/model_doc/pixtral_architecture.webp"
alt="drawing" width="600"/>

<small> Pixtral architecture. Taken from the <a href="https://mistral.ai/news/pixtral-12b/">blog post.</a> </small>

Tips:

- Pixtral is a multimodal model, taking images and text as input, and producing text as output.
- This model follows the [Llava](llava) architecture. The model uses [`PixtralVisionModel`] for its vision encoder, and [`MistralForCausalLM`] for its language decoder.
- The main contribution is the 2d ROPE (rotary position embeddings) on the images, and support for arbitrary image sizes (the images are not padded together nor are they resized).
- Similar to [Llava](llava), the model internally replaces the `[IMG]` token placeholders by image embeddings from the vision encoder. The format for one or multiple prompts is the following:
```
"<s>[INST][IMG]\nWhat are the things I should be cautious about when I visit this place?[/INST]"
```
Then, the processor will replace each `[IMG]` token with a number of `[IMG]` tokens that depend on the height and the width of each image. Each *row* of the image is separated by an `[IMG_BREAK]` token, and each image is separated by an `[IMG_END]` token. It's advised to use the `apply_chat_template` method of the processor, which takes care of all of this and formats the text for you. If you're using `transformers>=4.49.0`, you can also get a vectorized output from `apply_chat_template`. See the [usage section](#usage) for more info.
>>>>>>> e68146fb

[Pixtral](https://huggingface.co/papers/2410.07073) model was released by the Mistral AI team in a [blog post](https://mistral.ai/news/pixtral-12b/). It couples a 400 M-parameter vision encoder with a 12 B-parameter Mistral Nemo decoder and can ingest an arbitrary number of images at their native resolution (no resizing, no common padding) thanks to **2-D RoPE** position embeddings. 

You can find all the original Pixtral checkpoints under the [mistral-community](https://huggingface.co/mistral-community) collection.

> [!TIP]
> This model was contributed by [amyeroberts](https://huggingface.co/amyeroberts) and [ArthurZ](https://huggingface.co/ArthurZ).
> Click any Pixtral model in the right-hand sidebar to explore additional multimodal examples (VQA, document Q&A, chart understanding, etc.).

<hfoptions id="usage">

<hfoption id="AutoModel">

```python
from transformers import AutoProcessor, LlavaForConditionalGeneration

model_id = "mistral-community/pixtral-12b"
processor = AutoProcessor.from_pretrained(model_id)
model = LlavaForConditionalGeneration.from_pretrained(model_id, device_map="auto")

chat = [
    {
      "role": "user", "content": [
        {"type": "text", "content": "Can this animal"}, 
        {"type": "image", "url": "https://picsum.photos/id/237/200/300"}, 
        {"type": "text", "content": "live here?"}, 
        {"type": "image", "url": "https://picsum.photos/seed/picsum/200/300"}
      ]
    }
]

inputs = processor.apply_chat_template(
    chat,
    add_generation_prompt=True,
    tokenize=True,
    return_dict=True,
    return_tensors="pt"
).to(model.device)

generate_ids = model.generate(**inputs, max_new_tokens=500)
output = processor.batch_decode(generate_ids, skip_special_tokens=True, clean_up_tokenization_spaces=False)[0]
```

</hfoptions>

## Notes

- Pixtral is a multimodal model that follows the [Llava](llava) architecture, using a [`PixtralVisionModel`] and a [`MistralForCausalLM`] decoder.
- The model internally replaces `[IMG]` token placeholders with image embeddings. To correctly format the prompt with text and images, it is highly recommended to use the `apply_chat_template` method of the processor, which handles the complex formatting automatically.

## PixtralVisionConfig

[[autodoc]] PixtralVisionConfig

## MistralCommonTokenizer

[[autodoc]] MistralCommonTokenizer

## PixtralVisionModel

[[autodoc]] PixtralVisionModel
    - forward

## PixtralImageProcessor

[[autodoc]] PixtralImageProcessor
    - preprocess

## PixtralImageProcessorFast

[[autodoc]] PixtralImageProcessorFast
    - preprocess

## PixtralProcessor

[[autodoc]] PixtralProcessor<|MERGE_RESOLUTION|>--- conflicted
+++ resolved
@@ -22,33 +22,7 @@
     </div>
 </div>
 
-<<<<<<< HEAD
 # Pixtral
-=======
-## Overview
-
-The [Pixtral](https://huggingface.co/papers/2410.07073) model was released by the Mistral AI team in a [blog post](https://mistral.ai/news/pixtral-12b/). Pixtral is a multimodal version of [Mistral](mistral), incorporating a 400 million parameter vision encoder trained from scratch.
-
-The intro from the blog says the following:
-
-*Pixtral is trained to understand both natural images and documents, achieving 52.5% on the MMMU reasoning benchmark, surpassing a number of larger models. The model shows strong abilities in tasks such as chart and figure understanding, document question answering, multimodal reasoning and instruction following. Pixtral is able to ingest images at their natural resolution and aspect ratio, giving the user flexibility on the number of tokens used to process an image. Pixtral is also able to process any number of images in its long context window of 128K tokens. Unlike previous open-source models, Pixtral does not compromise on text benchmark performance to excel in multimodal tasks.*
-
-<img src="https://huggingface.co/datasets/huggingface/documentation-images/resolve/main/transformers/model_doc/pixtral_architecture.webp"
-alt="drawing" width="600"/>
-
-<small> Pixtral architecture. Taken from the <a href="https://mistral.ai/news/pixtral-12b/">blog post.</a> </small>
-
-Tips:
-
-- Pixtral is a multimodal model, taking images and text as input, and producing text as output.
-- This model follows the [Llava](llava) architecture. The model uses [`PixtralVisionModel`] for its vision encoder, and [`MistralForCausalLM`] for its language decoder.
-- The main contribution is the 2d ROPE (rotary position embeddings) on the images, and support for arbitrary image sizes (the images are not padded together nor are they resized).
-- Similar to [Llava](llava), the model internally replaces the `[IMG]` token placeholders by image embeddings from the vision encoder. The format for one or multiple prompts is the following:
-```
-"<s>[INST][IMG]\nWhat are the things I should be cautious about when I visit this place?[/INST]"
-```
-Then, the processor will replace each `[IMG]` token with a number of `[IMG]` tokens that depend on the height and the width of each image. Each *row* of the image is separated by an `[IMG_BREAK]` token, and each image is separated by an `[IMG_END]` token. It's advised to use the `apply_chat_template` method of the processor, which takes care of all of this and formats the text for you. If you're using `transformers>=4.49.0`, you can also get a vectorized output from `apply_chat_template`. See the [usage section](#usage) for more info.
->>>>>>> e68146fb
 
 [Pixtral](https://huggingface.co/papers/2410.07073) model was released by the Mistral AI team in a [blog post](https://mistral.ai/news/pixtral-12b/). It couples a 400 M-parameter vision encoder with a 12 B-parameter Mistral Nemo decoder and can ingest an arbitrary number of images at their native resolution (no resizing, no common padding) thanks to **2-D RoPE** position embeddings. 
 
