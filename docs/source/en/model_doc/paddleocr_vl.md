--- conflicted
+++ resolved
@@ -13,12 +13,7 @@
 rendered properly in your Markdown viewer.
 
 -->
-<<<<<<< HEAD
-*This model was released on {release_date} and added to Hugging Face Transformers on 2025-12-11.*
-*This model was released on 2025.10.16 and added to Hugging Face Transformers on 2025.12.10*
-=======
 *This model was released on 2025-10-16 and added to Hugging Face Transformers on 2025-12-10.*
->>>>>>> dd24a806
 
 # PaddleOCR-VL
 
