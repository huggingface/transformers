--- conflicted
+++ resolved
@@ -21,33 +21,13 @@
     </div>
 </div>
 
-<<<<<<< HEAD
-## Overview
-
-DiT was proposed in [DiT: Self-supervised Pre-training for Document Image Transformer](https://huggingface.co/papers/2203.02378) by Junlong Li, Yiheng Xu, Tengchao Lv, Lei Cui, Cha Zhang, Furu Wei.
-DiT applies the self-supervised objective of [BEiT](beit) (BERT pre-training of Image Transformers) to 42 million document images, allowing for state-of-the-art results on tasks including:
-
-- document image classification: the [RVL-CDIP](https://www.cs.cmu.edu/~aharley/rvl-cdip/) dataset (a collection of
-  400,000 images belonging to one of 16 classes).
-- document layout analysis: the [PubLayNet](https://github.com/ibm-aur-nlp/PubLayNet) dataset (a collection of more
-  than 360,000 document images constructed by automatically parsing PubMed XML files).
-- table detection: the [ICDAR 2019 cTDaR](https://github.com/cndplab-founder/ICDAR2019_cTDaR) dataset (a collection of
-  600 training images and 240 testing images).
-
-The abstract from the paper is the following:
-=======
 # DiT
->>>>>>> 7f00b325
 
 [DiT](https://huggingface.co/papers/2203.02378) is an image transformer pretrained on large-scale unlabeled document images. It learns to predict the missing visual tokens from a corrupted input image. The pretrained DiT model can be used as a backbone in other models for visual document tasks like document image classification and table detection.
 
 <img src="https://huggingface.co/datasets/huggingface/documentation-images/resolve/main/dit_architecture.jpg"/>
 
-<<<<<<< HEAD
-<small> Summary of the approach. Taken from the [original paper](https://huggingface.co/papers/2203.02378). </small>
-=======
 You can find all the original DiT checkpoints under the [Microsoft](https://huggingface.co/microsoft?search_models=dit) organization.
->>>>>>> 7f00b325
 
 > [!TIP]
 > Refer to the [BEiT](./beit) docs for more examples of how to apply DiT to different vision tasks.
