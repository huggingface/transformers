--- conflicted
+++ resolved
@@ -22,11 +22,7 @@
 
 # Mamba
 
-<<<<<<< HEAD
 The Mamba model was proposed in [Mamba: Linear-Time Sequence Modeling with Selective State Spaces](https://huggingface.co/papers/2312.00752) by Albert Gu and Tri Dao.
-=======
-[Mamba](https://huggingface.co/papers/2312.00752) is a selective structured state space model (SSMs) designed to work around Transformers computational inefficiency when dealing with long sequences.  It is a completely attention-free architecture, and comprised of a combination of H3 and gated MLP blocks (Mamba block). Mamba's "content-based reasoning" allows it to focus on specific parts of an input depending on the current token. Mamba also uses a new hardware-aware parallel algorithm to compensate for the lack of convolutional operations. As a result, Mamba has fast inference and can scale to very long sequences.
->>>>>>> 7f00b325
 
 You can find all the original Mamba checkpoints under the [State Space Models](https://huggingface.co/state-spaces) organization.
 
