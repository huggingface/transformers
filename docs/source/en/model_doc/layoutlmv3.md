--- conflicted
+++ resolved
@@ -26,37 +26,30 @@
 
 [LayoutLMv3](https://huggingface.co/papers/2204.08387) is a multimodal transformer model designed specifically for Document AI tasks. It unites the pretraining objective for text and images, masked language and masked image modeling, and also includes a word-patch alignment objective for even stronger text and image alignment. The model architecture is also unified and uses a more streamlined approach with patch embeddings (similar to [ViT](./vit)) instead of a CNN backbone.
 
-<<<<<<< HEAD
 The model is pre-trained on three key objectives:
 1. Masked Language Modeling (MLM) for text understanding
 2. Masked Image Modeling (MIM) for visual understanding
 3. Word-Patch Alignment (WPA) for learning cross-modal relationships
-=======
 The LayoutLMv3 model was proposed in [LayoutLMv3: Pre-training for Document AI with Unified Text and Image Masking](https://huggingface.co/papers/2204.08387) by Yupan Huang, Tengchao Lv, Lei Cui, Yutong Lu, Furu Wei.
 LayoutLMv3 simplifies [LayoutLMv2](layoutlmv2) by using patch embeddings (as in [ViT](vit)) instead of leveraging a CNN backbone, and pre-trains the model on 3 objectives: masked language modeling (MLM), masked image modeling (MIM)
 and word-patch alignment (WPA).
->>>>>>> 307c5238
 
 This unified architecture and training approach makes LayoutLMv3 particularly effective for both text-centric tasks (like form understanding and receipt analysis) and image-centric tasks (like document classification and layout analysis).
 
 You can find all the original LayoutLMv3 checkpoints under the [LayoutLM](https://huggingface.co/collections/microsoft/layoutlm-6564539601de72cb631d0902) collection.  
 
 
-<<<<<<< HEAD
 > [!TIP]
 > Click on the LayoutLMv3 models in the right sidebar for more examples of how to apply LayoutLMv3 to different vision and language tasks.
 
 The example below demonstrates how to generate text based on an image with [`Pipeline`] or the [`AutoModel`] class.
-=======
 <small> LayoutLMv3 architecture. Taken from the <a href="https://huggingface.co/papers/2204.08387">original paper</a>. </small>
 
 This model was contributed by [nielsr](https://huggingface.co/nielsr). The original code can be found [here](https://github.com/microsoft/unilm/tree/master/layoutlmv3).
->>>>>>> 307c5238
 
 <hfoptions id="usage">
 <hfoption id="Pipeline">
 
-<<<<<<< HEAD
 ```py
 from transformers import pipeline
 
@@ -86,13 +79,11 @@
 # Process inputs
 image = Image.open("document.jpg").convert("RGB")
 encoding = processor(image, return_tensors="pt")
-=======
 - In terms of data processing, LayoutLMv3 is identical to its predecessor [LayoutLMv2](layoutlmv2), except that:
   - images need to be resized and normalized with channels in regular RGB format. LayoutLMv2 on the other hand normalizes the images internally and expects the channels in BGR format.
   - text is tokenized using byte-pair encoding (BPE), as opposed to WordPiece.
   Due to these differences in data preprocessing, one can use [`LayoutLMv3Processor`] which internally combines a [`LayoutLMv3ImageProcessor`] (for the image modality) and a [`LayoutLMv3Tokenizer`]/[`LayoutLMv3TokenizerFast`] (for the text modality) to prepare all data for the model.
 - Regarding usage of [`LayoutLMv3Processor`], we refer to the [usage guide](layoutlmv2#usage-layoutlmv2processor) of its predecessor.
->>>>>>> 307c5238
 
 # Get predictions
 outputs = model(**encoding)
@@ -146,18 +137,14 @@
   Due to these differences in data preprocessing, one can use [`LayoutLMv3Processor`] which internally combines a [`LayoutLMv3ImageProcessor`] (for the image modality) and a [`LayoutLMv3Tokenizer`]/[`LayoutLMv3TokenizerFast`] (for the text modality) to prepare all data for the model.
 - Regarding usage of [`LayoutLMv3Processor`], we refer to the [usage guide](layoutlmv2#usage-layoutlmv2processor) of its predecessor.
 
-<<<<<<< HEAD
-=======
 **Document question answering**
 
 - [Document question answering task guide](../tasks/document_question_answering)
->>>>>>> 307c5238
 
 ### LayoutLMv3Config
 
 [[autodoc]] LayoutLMv3Config
 
-<<<<<<< HEAD
 ### LayoutLMv3FeatureExtractor
 
 [[autodoc]] LayoutLMv3FeatureExtractor
@@ -169,23 +156,18 @@
     - __call__
 
 ### LayoutLMv3ImageProcessor
-=======
 ## LayoutLMv3ImageProcessor
->>>>>>> 307c5238
 
 [[autodoc]] LayoutLMv3ImageProcessor
     - preprocess
 
-<<<<<<< HEAD
 ### LayoutLMv3Tokenizer
-=======
 ## LayoutLMv3ImageProcessorFast
 
 [[autodoc]] LayoutLMv3ImageProcessorFast
     - preprocess
 
 ## LayoutLMv3Tokenizer
->>>>>>> 307c5238
 
 [[autodoc]] LayoutLMv3Tokenizer
     - __call__
@@ -201,11 +183,8 @@
 [[autodoc]] LayoutLMv3Processor
     - __call__
 
-<<<<<<< HEAD
 ### LayoutLMv3Model
-=======
 ## LayoutLMv3Model
->>>>>>> 307c5238
 
 [[autodoc]] LayoutLMv3Model
 
@@ -220,7 +199,6 @@
 ### LayoutLMv3ForQuestionAnswering
 
 [[autodoc]] LayoutLMv3ForQuestionAnswering
-<<<<<<< HEAD
 
 ### TFLayoutLMv3Model
 
@@ -237,6 +215,4 @@
 ### TFLayoutLMv3ForQuestionAnswering
 
 [[autodoc]] TFLayoutLMv3ForQuestionAnswering
-=======
-    - forward
->>>>>>> 307c5238
+    - forward