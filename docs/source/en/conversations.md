<!--Copyright 2024 The HuggingFace Team. All rights reserved.

Licensed under the Apache License, Version 2.0 (the "License"); you may not use this file except in compliance with
the License. You may obtain a copy of the License at

http://www.apache.org/licenses/LICENSE-2.0

Unless required by applicable law or agreed to in writing, software distributed under the License is distributed on
an "AS IS" BASIS, WITHOUT WARRANTIES OR CONDITIONS OF ANY KIND, either express or implied. See the License for the
specific language governing permissions and limitations under the License.

⚠️ Note that this file is in Markdown but contain specific syntax for our doc-builder (similar to MDX) that may not be
rendered properly in your Markdown viewer.

-->

# Chat basics

Chat models are conversational models you can send and receive messages from. There are many chat models available to choose from, but in general, larger models tend to be better though that's not always the case. The model size is often included in the name, like "8B" or "70B", and it describes the number of parameters. Mixture-of-expert (MoE) models have names like "8x7B" or "141B-A35B" which means it's a 56B and 141B parameter model. You can try quantizing larger models to reduce memory requirements, otherwise you'll need ~2 bytes of memory per parameter.

Check model leaderboards like [OpenLLM](https://hf.co/spaces/HuggingFaceH4/open_llm_leaderboard) and [LMSys Chatbot Arena](https://chat.lmsys.org/?leaderboard) to further help you identify the best chat models for your use case. Models that are specialized in certain domains (medical, legal text, non-English languages, etc.) may sometimes outperform larger general purpose models.

> [!TIP]
> Chat with a number of open-source models for free on [HuggingChat](https://hf.co/chat/)!

This guide shows you how to quickly start chatting with Transformers from the command line, how build and format a conversation, and how to chat using the [`TextGenerationPipeline`].

## transformers-cli

Chat with a model directly from the command line as shown below. It launches an interactive session with a model. Enter `clear` to reset the conversation, `exit` to terminate the session, and `help` to display all the command options.

```bash
transformers-cli chat --model_name_or_path Qwen/Qwen2.5-0.5B-Instruct
```

<div class="flex justify-center">
    <img src="https://huggingface.co/datasets/huggingface/documentation-images/resolve/main/transformers/transformers-chat-cli.png"/>
</div>

For a full list of options, run the command below.

```bash
transformers-cli chat -h
```

The chat is implemented on top of the [AutoClass](./model_doc/auto), using tooling from [text generation](./llm_tutorial) and [chat](./chat_templating).

## TextGenerationPipeline

[`TextGenerationPipeline`] is a high-level text generation class with a "chat mode". Chat mode is enabled when a conversational model is detected and the chat prompt is [properly formatted](./llm_tutorial#wrong-prompt-format).

To start, build a chat history with the following two roles.

- `system` describes how the model should behave and respond when you're chatting with it. This role isn't supported by all chat models.
- `user` is where you enter your first message to the model.

```py
chat = [
    {"role": "system", "content": "You are a sassy, wise-cracking robot as imagined by Hollywood circa 1986."},
    {"role": "user", "content": "Hey, can you tell me any fun things to do in New York?"}
]
```

Create the [`TextGenerationPipeline`] and pass `chat` to it. For large models, setting [device_map="auto"](./models#big-model-inference) helps load the model quicker and automatically places it on the fastest device available. Changing the data type to [torch.bfloat16](./models#model-data-type) also helps save memory.

```py
import torch
from transformers import pipeline

pipeline = pipeline(task="text-generation", model="meta-llama/Meta-Llama-3-8B-Instruct", torch_dtype=torch.bfloat16, device_map="auto")
response = pipeline(chat, max_new_tokens=512)
print(response[0]["generated_text"][-1]["content"])
```

```txt
(sigh) Oh boy, you're asking me for advice? You're gonna need a map, pal! Alright,
alright, I'll give you the lowdown. But don't say I didn't warn you, I'm a robot, not a tour guide!

So, you wanna know what's fun to do in the Big Apple? Well, let me tell you, there's a million 
things to do, but I'll give you the highlights. First off, you gotta see the sights: the Statue of 
Liberty, Central Park, Times Square... you know, the usual tourist traps. But if you're lookin' for 
something a little more... unusual, I'd recommend checkin' out the Museum of Modern Art. It's got 
some wild stuff, like that Warhol guy's soup cans and all that jazz.

And if you're feelin' adventurous, take a walk across the Brooklyn Bridge. Just watch out for 
those pesky pigeons, they're like little feathered thieves! (laughs) Get it? Thieves? Ah, never mind.

Now, if you're lookin' for some serious fun, hit up the comedy clubs in Greenwich Village. You might 
even catch a glimpse of some up-and-coming comedians... or a bunch of wannabes tryin' to make it big. (winks)

And finally, if you're feelin' like a real New Yorker, grab a slice of pizza from one of the many amazing
pizzerias around the city. Just don't try to order a "robot-sized" slice, trust me, it won't end well. (laughs)

So, there you have it, pal! That's my expert advice on what to do in New York. Now, if you'll
excuse me, I've got some oil changes to attend to. (winks)
```

Use the `append` method on `chat` to respond to the models message.

```py
chat = response[0]["generated_text"]
chat.append(
    {"role": "user", "content": "Wait, what's so wild about soup cans?"}
)
response = pipeline(chat, max_new_tokens=512)
print(response[0]["generated_text"][-1]["content"])
```

```txt
(laughs) Oh, you're killin' me, pal! You don't get it, do you? Warhol's soup cans are like, art, man! 
It's like, he took something totally mundane, like a can of soup, and turned it into a masterpiece. It's 
like, "Hey, look at me, I'm a can of soup, but I'm also a work of art!" 
(sarcastically) Oh, yeah, real original, Andy.

But, you know, back in the '60s, it was like, a big deal. People were all about challenging the
status quo, and Warhol was like, the king of that. He took the ordinary and made it extraordinary.
And, let me tell you, it was like, a real game-changer. I mean, who would've thought that a can of soup could be art? (laughs)

But, hey, you're not alone, pal. I mean, I'm a robot, and even I don't get it. (winks)
But, hey, that's what makes art, art, right? (laughs)
```

## Performance

Transformers load models in full precision by default, and for a 8B model, this requires ~32GB of memory! Reduce memory usage by loading a model in half-precision or bfloat16 (only uses ~2 bytes per parameter). You can even quantize the model to a lower precision like 8-bit or 4-bit with [bitsandbytes](https://hf.co/docs/bitsandbytes/index).

> [!TIP]
> Refer to the [Quantization](./quantization/overview) docs for more information about the different quantization backends available.

Create a [`BitsAndBytesConfig`] with your desired quantization settings and pass it to the pipelines `model_kwargs` parameter. The example below quantizes a model to 8-bits.

```py
from transformers import pipeline, BitsAndBytesConfig

quantization_config = BitsAndBytesConfig(load_in_8bit=True)
pipeline = pipeline(task="text-generation", model="meta-llama/Meta-Llama-3-8B-Instruct", device_map="auto", model_kwargs={"quantization_config": quantization_config})
```

In general, larger models are slower in addition to requiring more memory because text generation is bottlenecked by **memory bandwidth** instead of compute power. Each active parameter must be read from memory for every generated token. For a 16GB model, 16GB must be read from memory for every generated token.

The number of generated tokens/sec is proportional to the total memory bandwidth of the system divided by the model size. Depending on your hardware, total memory bandwidth can vary. Refer to the table below for approximate generation speeds for different hardware types.

| Hardware | Memory bandwidth |
|---|---|
| consumer CPU | 20-100GB/sec |
| specialized CPU (Intel Xeon, AMD Threadripper/Epyc, Apple silicon) | 200-900GB/sec |
| data center GPU (NVIDIA A100/H100) | 2-3TB/sec |

The easiest solution for improving generation speed is to either quantize a model or use hardware with higher memory bandwidth.

You can also try techniques like [speculative decoding](./generation_strategies#speculative-decoding), where a smaller model generates candidate tokens that are verified by the larger model. If the candidate tokens are correct, the larger model can generate more than one token per `forward` pass. This significantly alleviates the bandwidth bottleneck and improves generation speed.

<<<<<<< HEAD
Finally, we should also note the impact of "Mixture of Experts" (MoE) models here. Several popular chat models,
such as Mixtral, Qwen-MoE, DBRX and MiniMax, are MoE models. In these models, not every parameter is active for every token generated.
As a result, MoE models generally have much lower memory bandwidth requirements, even though their total size
can be quite large. They can therefore be several times faster than a normal "dense" model of the same size. However,
techniques like assisted generation are generally ineffective for these models because more parameters will become
active with each new speculated token, which will negate the bandwidth and speed benefits that the MoE architecture
provides.
=======
> [!TIP]
> Parameters may not be active for every generated token in MoE models such as [Mixtral](./model_doc/mixtral), [Qwen2MoE](./model_doc/qwen2_moe.md), and [DBRX](./model_doc/dbrx). As a result, MoE models generally have much lower memory bandwidth requirements and can be faster than a regular LLM of the same size. However, techniques like speculative decoding are ineffective with MoE models because parameters become activated with each new speculated token.
>>>>>>> 6966fa19
<|MERGE_RESOLUTION|>--- conflicted
+++ resolved
@@ -150,15 +150,5 @@
 
 You can also try techniques like [speculative decoding](./generation_strategies#speculative-decoding), where a smaller model generates candidate tokens that are verified by the larger model. If the candidate tokens are correct, the larger model can generate more than one token per `forward` pass. This significantly alleviates the bandwidth bottleneck and improves generation speed.
 
-<<<<<<< HEAD
-Finally, we should also note the impact of "Mixture of Experts" (MoE) models here. Several popular chat models,
-such as Mixtral, Qwen-MoE, DBRX and MiniMax, are MoE models. In these models, not every parameter is active for every token generated.
-As a result, MoE models generally have much lower memory bandwidth requirements, even though their total size
-can be quite large. They can therefore be several times faster than a normal "dense" model of the same size. However,
-techniques like assisted generation are generally ineffective for these models because more parameters will become
-active with each new speculated token, which will negate the bandwidth and speed benefits that the MoE architecture
-provides.
-=======
 > [!TIP]
-> Parameters may not be active for every generated token in MoE models such as [Mixtral](./model_doc/mixtral), [Qwen2MoE](./model_doc/qwen2_moe.md), and [DBRX](./model_doc/dbrx). As a result, MoE models generally have much lower memory bandwidth requirements and can be faster than a regular LLM of the same size. However, techniques like speculative decoding are ineffective with MoE models because parameters become activated with each new speculated token.
->>>>>>> 6966fa19
+> Parameters may not be active for every generated token in MoE models such as [Mixtral](./model_doc/mixtral), [Qwen2MoE](./model_doc/qwen2_moe.md), and [DBRX](./model_doc/dbrx). As a result, MoE models generally have much lower memory bandwidth requirements and can be faster than a regular LLM of the same size. However, techniques like speculative decoding are ineffective with MoE models because parameters become activated with each new speculated token.