<!--Copyright 2024 The HuggingFace Team. All rights reserved.

Licensed under the Apache License, Version 2.0 (the "License"); you may not use this file except in compliance with
the License. You may obtain a copy of the License at

http://www.apache.org/licenses/LICENSE-2.0

Unless required by applicable law or agreed to in writing, software distributed under the License is distributed on
an "AS IS" BASIS, WITHOUT WARRANTIES OR CONDITIONS OF ANY KIND, either express or implied. See the License for the
specific language governing permissions and limitations under the License.

⚠️ Note that this file is in Markdown but contain specific syntax for our doc-builder (similar to MDX) that may not be
rendered properly in your Markdown viewer.

-->

# Pipeline

The [`Pipeline`] is a simple but powerful inference API that is readily available for a variety of machine learning tasks with any model from the Hugging Face [Hub](https://hf.co/models).

Tailor the [`Pipeline`] to your task with task specific parameters such as adding timestamps to an automatic speech recognition (ASR) pipeline for transcribing meeting notes. [`Pipeline`] supports GPUs, Apple Silicon, and half-precision weights to accelerate inference and save memory.

<Youtube id=tiZFewofSLM/>

Transformers has two pipeline classes, a generic [`Pipeline`] and many individual task-specific pipelines like [`TextGenerationPipeline`] or [`VisualQuestionAnsweringPipeline`]. Load these individual pipelines by setting the task identifier in the `task` parameter in [`Pipeline`]. You can find the task identifier for each pipeline in their API documentation.

Each task is configured to use a default pretrained model and preprocessor, but this can be overridden with the `model` parameter if you want to use a different model.

For example, to use the [`TextGenerationPipeline`] with [Gemma 2](./model_doc/gemma2), set `task="text-generation"` and `model="google/gemma-2-2b"`.

```py
from transformers import pipeline

pipeline = pipeline(task="text-generation", model="google/gemma-2-2b")
pipeline("the secret to baking a really good cake is ")
[{'generated_text': 'the secret to baking a really good cake is 1. the right ingredients 2. the'}]
```

When you have more than one input, pass them as a list.

```py
from transformers import pipeline
from accelerate import Accelerator

device = Accelerator().device

pipeline = pipeline(task="text-generation", model="google/gemma-2-2b", device=device)
pipeline(["the secret to baking a really good cake is ", "a baguette is "])
[[{'generated_text': 'the secret to baking a really good cake is 1. the right ingredients 2. the'}],
 [{'generated_text': 'a baguette is 100% bread.\n\na baguette is 100%'}]]
```

This guide will introduce you to the [`Pipeline`], demonstrate its features, and show how to configure its various parameters.

## Tasks

[`Pipeline`] is compatible with many machine learning tasks across different modalities. Pass an appropriate input to the pipeline and it will handle the rest.

Here are some examples of how to use [`Pipeline`] for different tasks and modalities.

<hfoptions id="tasks">
<hfoption id="summarization">

```py
from transformers import pipeline

pipeline = pipeline(task="summarization", model="google/pegasus-billsum")
pipeline("Section was formerly set out as section 44 of this title. As originally enacted, this section contained two further provisions that 'nothing in this act shall be construed as in any wise affecting the grant of lands made to the State of California by virtue of the act entitled 'An act authorizing a grant to the State of California of the Yosemite Valley, and of the land' embracing the Mariposa Big-Tree Grove, approved June thirtieth, eighteen hundred and sixty-four; or as affecting any bona-fide entry of land made within the limits above described under any law of the United States prior to the approval of this act.' The first quoted provision was omitted from the Code because the land, granted to the state of California pursuant to the Act cite, was receded to the United States. Resolution June 11, 1906, No. 27, accepted the recession.")
[{'summary_text': 'Instructs the Secretary of the Interior to convey to the State of California all right, title, and interest of the United States in and to specified lands which are located within the Yosemite and Mariposa National Forests, California.'}]
```

</hfoption>
<hfoption id="automatic speech recognition">

```py
from transformers import pipeline

pipeline = pipeline(task="automatic-speech-recognition", model="openai/whisper-large-v3")
pipeline("https://huggingface.co/datasets/Narsil/asr_dummy/resolve/main/mlk.flac")
{'text': ' I have a dream that one day this nation will rise up and live out the true meaning of its creed.'}
```

</hfoption>
<hfoption id="image classification">

```py
from transformers import pipeline

pipeline = pipeline(task="image-classification", model="google/vit-base-patch16-224")
pipeline(images="https://huggingface.co/datasets/huggingface/documentation-images/resolve/main/pipeline-cat-chonk.jpeg")
[{'label': 'lynx, catamount', 'score': 0.43350091576576233},
 {'label': 'cougar, puma, catamount, mountain lion, painter, panther, Felis concolor',
  'score': 0.034796204417943954},
 {'label': 'snow leopard, ounce, Panthera uncia',
  'score': 0.03240183740854263},
 {'label': 'Egyptian cat', 'score': 0.02394474856555462},
 {'label': 'tiger cat', 'score': 0.02288915030658245}]
```

</hfoption>
<hfoption id="visual question answering">

```py
from transformers import pipeline

pipeline = pipeline(task="visual-question-answering", model="Salesforce/blip-vqa-base")
pipeline(
    image="https://huggingface.co/datasets/huggingface/documentation-images/resolve/main/transformers/tasks/idefics-few-shot.jpg",
    question="What is in the image?",
)
[{'answer': 'statue of liberty'}]
```

</hfoption>
</hfoptions>

## Parameters

At a minimum, [`Pipeline`] only requires a task identifier, model, and the appropriate input. But there are many parameters available to configure the pipeline with, from task-specific parameters to optimizing performance.

This section introduces you to some of the more important parameters.

### Device

[`Pipeline`] is compatible with many hardware types, including GPUs, CPUs, Apple Silicon, and more. Configure the hardware type with the `device` parameter. By default, [`Pipeline`] runs on a CPU which is given by `device=-1`.

<hfoptions id="device">
<hfoption id="GPU">

To run [`Pipeline`] on a GPU, set `device` to the associated CUDA device id. For example, `device=0` runs on the first GPU.

```py
from transformers import pipeline

pipeline = pipeline(task="text-generation", model="google/gemma-2-2b", device=0)
pipeline("the secret to baking a really good cake is ")
```

You could also let [Accelerate](https://hf.co/docs/accelerate/index), a library for distributed training, automatically choose how to load and store the model weights on the appropriate device. This is especially useful if you have multiple devices. Accelerate loads and stores the model weights on the fastest device first, and then moves the weights to other devices (CPU, hard drive) as needed. Set `device_map="auto"` to let Accelerate choose the device.

> [!TIP]
> Make sure have [Accelerate](https://hf.co/docs/accelerate/basic_tutorials/install) is installed.
>
> ```py
> !pip install -U accelerate
> ```

```py
from transformers import pipeline

pipeline = pipeline(task="text-generation", model="google/gemma-2-2b", device_map="auto")
pipeline("the secret to baking a really good cake is ")
```

</hfoption>
<hfoption id="Apple silicon">

To run [`Pipeline`] on Apple silicon, set `device="mps"`.

```py
from transformers import pipeline

pipeline = pipeline(task="text-generation", model="google/gemma-2-2b", device="mps")
pipeline("the secret to baking a really good cake is ")
```

</hfoption>
</hfoptions>

### Batch inference

[`Pipeline`] can also process batches of inputs with the `batch_size` parameter. Batch inference may improve speed, especially on a GPU, but it isn't guaranteed. Other variables such as hardware, data, and the model itself can affect whether batch inference improves speed. For this reason, batch inference is disabled by default.

In the example below, when there are 4 inputs and `batch_size` is set to 2, [`Pipeline`] passes a batch of 2 inputs to the model at a time.

```py
from transformers import pipeline
from accelerate import Accelerator

device = Accelerator().device

pipeline = pipeline(task="text-generation", model="google/gemma-2-2b", device=device, batch_size=2)
pipeline(["the secret to baking a really good cake is", "a baguette is", "paris is the", "hotdogs are"])
[[{'generated_text': 'the secret to baking a really good cake is to use a good cake mix.\n\ni’'}],
 [{'generated_text': 'a baguette is'}],
 [{'generated_text': 'paris is the most beautiful city in the world.\n\ni’ve been to paris 3'}],
 [{'generated_text': 'hotdogs are a staple of the american diet. they are a great source of protein and can'}]]
```

Another good use case for batch inference is for streaming data in [`Pipeline`].

```py
from transformers import pipeline
from accelerate import Accelerator
from transformers.pipelines.pt_utils import KeyDataset
import datasets

device = Accelerator().device

# KeyDataset is a utility that returns the item in the dict returned by the dataset
dataset = datasets.load_dataset("imdb", name="plain_text", split="unsupervised")
pipeline = pipeline(task="text-classification", model="distilbert/distilbert-base-uncased-finetuned-sst-2-english", device=device)
for out in pipeline(KeyDataset(dataset, "text"), batch_size=8, truncation="only_first"):
    print(out)
```

Keep the following general rules of thumb in mind for determining whether batch inference can help improve performance.

1. The only way to know for sure is to measure performance on your model, data, and hardware.
2. Don't batch inference if you're constrained by latency (a live inference product for example).
3. Don't batch inference if you're using a CPU.
4. Don't batch inference if you don't know the `sequence_length` of your data. Measure performance, iteratively add to `sequence_length`, and include out-of-memory (OOM) checks to recover from failures.
5. Do batch inference if your `sequence_length` is regular, and keep pushing it until you reach an OOM error. The larger the GPU, the more helpful batch inference is.
6. Do make sure you can handle OOM errors if you decide to do batch inference.

### Task-specific parameters

[`Pipeline`] accepts any parameters that are supported by each individual task pipeline. Make sure to check out each individual task pipeline to see what type of parameters are available. If you can't find a parameter that is useful for your use case, please feel free to open a GitHub [issue](https://github.com/huggingface/transformers/issues/new?assignees=&labels=feature&template=feature-request.yml) to request it!

The examples below demonstrate some of the task-specific parameters available.

<hfoptions id="task-specific-parameters">
<hfoption id="automatic speech recognition">

Pass the `return_timestamps="word"` parameter to [`Pipeline`] to return when each word was spoken.

```py
from transformers import pipeline

pipeline = pipeline(task="automatic-speech-recognition", model="openai/whisper-large-v3")
pipeline(audio="https://huggingface.co/datasets/Narsil/asr_dummy/resolve/main/mlk.flac", return_timestamp="word")
{'text': ' I have a dream that one day this nation will rise up and live out the true meaning of its creed.',
 'chunks': [{'text': ' I', 'timestamp': (0.0, 1.1)},
  {'text': ' have', 'timestamp': (1.1, 1.44)},
  {'text': ' a', 'timestamp': (1.44, 1.62)},
  {'text': ' dream', 'timestamp': (1.62, 1.92)},
  {'text': ' that', 'timestamp': (1.92, 3.7)},
  {'text': ' one', 'timestamp': (3.7, 3.88)},
  {'text': ' day', 'timestamp': (3.88, 4.24)},
  {'text': ' this', 'timestamp': (4.24, 5.82)},
  {'text': ' nation', 'timestamp': (5.82, 6.78)},
  {'text': ' will', 'timestamp': (6.78, 7.36)},
  {'text': ' rise', 'timestamp': (7.36, 7.88)},
  {'text': ' up', 'timestamp': (7.88, 8.46)},
  {'text': ' and', 'timestamp': (8.46, 9.2)},
  {'text': ' live', 'timestamp': (9.2, 10.34)},
  {'text': ' out', 'timestamp': (10.34, 10.58)},
  {'text': ' the', 'timestamp': (10.58, 10.8)},
  {'text': ' true', 'timestamp': (10.8, 11.04)},
  {'text': ' meaning', 'timestamp': (11.04, 11.4)},
  {'text': ' of', 'timestamp': (11.4, 11.64)},
  {'text': ' its', 'timestamp': (11.64, 11.8)},
  {'text': ' creed.', 'timestamp': (11.8, 12.3)}]}
```

</hfoption>
<hfoption id="text generation">

Pass `return_full_text=False` to [`Pipeline`] to only return the generated text instead of the full text (prompt and generated text).

[`~TextGenerationPipeline.__call__`] also supports additional keyword arguments from the [`~GenerationMixin.generate`] method. To return more than one generated sequence, set `num_return_sequences` to a value greater than 1.

```py
from transformers import pipeline

pipeline = pipeline(task="text-generation", model="openai-community/gpt2")
pipeline("the secret to baking a good cake is", num_return_sequences=4, return_full_text=False)
[{'generated_text': ' how easy it is for me to do it with my hands. You must not go nuts, or the cake is going to fall out.'},
 {'generated_text': ' to prepare the cake before baking. The key is to find the right type of icing to use and that icing makes an amazing frosting cake.\n\nFor a good icing cake, we give you the basics'},
 {'generated_text': " to remember to soak it in enough water and don't worry about it sticking to the wall. In the meantime, you could remove the top of the cake and let it dry out with a paper towel.\n"},
 {'generated_text': ' the best time to turn off the oven and let it stand 30 minutes. After 30 minutes, stir and bake a cake in a pan until fully moist.\n\nRemove the cake from the heat for about 12'}]
```

</hfoption>
</hfoptions>

## Chunk batching

There are some instances where you need to process data in chunks.

- for some data types, a single input (for example, a really long audio file) may need to be chunked into multiple parts before it can be processed
- for some tasks, like zero-shot classification or question answering, a single input may need multiple forward passes which can cause issues with the `batch_size` parameter

The [ChunkPipeline](https://github.com/huggingface/transformers/blob/99e0ab6ed888136ea4877c6d8ab03690a1478363/src/transformers/pipelines/base.py#L1387) class is designed to handle these use cases. Both pipeline classes are used in the same way, but since [ChunkPipeline](https://github.com/huggingface/transformers/blob/99e0ab6ed888136ea4877c6d8ab03690a1478363/src/transformers/pipelines/base.py#L1387) can automatically handle batching, you don't need to worry about the number of forward passes your inputs trigger. Instead, you can optimize `batch_size` independently of the inputs.

The example below shows how it differs from [`Pipeline`].

```py
# ChunkPipeline
all_model_outputs = []
for preprocessed in pipeline.preprocess(inputs):
    model_outputs = pipeline.model_forward(preprocessed)
    all_model_outputs.append(model_outputs)
outputs =pipeline.postprocess(all_model_outputs)

# Pipeline
preprocessed = pipeline.preprocess(inputs)
model_outputs = pipeline.forward(preprocessed)
outputs = pipeline.postprocess(model_outputs)
```

## Large datasets

For inference with large datasets, you can iterate directly over the dataset itself. This avoids immediately allocating memory for the entire dataset, and you don't need to worry about creating batches yourself. Try [Batch inference](#batch-inference) with the `batch_size` parameter to see if it improves performance.

```py
from transformers.pipelines.pt_utils import KeyDataset
from transformers import pipeline
from accelerate import Accelerator
from datasets import load_dataset

device = Accelerator().device

dataset = datasets.load_dataset("imdb", name="plain_text", split="unsupervised")
pipeline = pipeline(task="text-classification", model="distilbert/distilbert-base-uncased-finetuned-sst-2-english", device=device)
for out in pipeline(KeyDataset(dataset, "text"), batch_size=8, truncation="only_first"):
    print(out)
```

Other ways to run inference on large datasets with [`Pipeline`] include using an iterator or generator.

```py
def data():
    for i in range(1000):
        yield f"My example {i}"

pipeline = pipeline(model="openai-community/gpt2", device=0)
generated_characters = 0
for out in pipeline(data()):
    generated_characters += len(out[0]["generated_text"])
```

## Large models

[Accelerate](https://hf.co/docs/accelerate/index) enables a couple of optimizations for running large models with [`Pipeline`]. Make sure Accelerate is installed first.

```py
!pip install -U accelerate
```

The `device_map="auto"` setting is useful for automatically distributing the model across the fastest devices (GPUs) first before dispatching to other slower devices if available (CPU, hard drive).

[`Pipeline`] supports half-precision weights (torch.float16), which can be significantly faster and save memory. Performance loss is negligible for most models, especially for larger ones. If your hardware supports it, you can enable torch.bfloat16 instead for more range.

> [!TIP]
> Inputs are internally converted to torch.float16 and it only works for models with a PyTorch backend.

Lastly, [`Pipeline`] also accepts quantized models to reduce memory usage even further. Make sure you have the [bitsandbytes](https://hf.co/docs/bitsandbytes/installation) library installed first, and then add `quantization_config` to `model_kwargs` in the pipeline.

```py
import torch
from transformers import pipeline, BitsAndBytesConfig

pipeline = pipeline(model="google/gemma-7b", dtype=torch.bfloat16, device_map="auto", model_kwargs={"quantization_config": BitsAndBytesConfig(load_in_8bit=True)})
pipeline("the secret to baking a good cake is ")
[{'generated_text': 'the secret to baking a good cake is 1. the right ingredients 2. the right'}]
```
### Multilingual text generation (example)

This example shows how to generate text for prompts in multiple languages using a single text-generation pipeline. It also demonstrates using `accelerate` to select GPU automatically if available.

```python
from transformers import pipeline
from accelerate import Accelerator

# Automatically use GPU if available (falls back to CPU)
device = Accelerator().device
generator = pipeline("text-generation", model="google/gemma-2-2b", device=device)

prompts = [
    "The secret to a really good cake is ",          # English
    "एक अच्छे केक का रहस्य है ",                       # Hindi
    "చిన్న కేక్ బాగా తయారుచేసే రహస్యం ఏమిటి ",        # Telugu
]

for prompt in prompts:
    out = generator(prompt, max_new_tokens=50)
    print("Prompt:", prompt)
    print("Generated:", out[0]["generated_text"])
    print("-" * 60)
<<<<<<< HEAD
=======
    ```
**CPU vs GPU perfromance comparision**
  This example shows  the comparing the inference speed on CPU vs GPU using the Hugging Face      pipeline  and Accelerator 

```python

import time
from transformers import pipeline
from accelerator import Accelerator

#Use Accelerator to auto select CPU or GPU
device = Accelerator().device
generator - pipeline("text-generation", model="google/gemma-2-2b",device=device)

start = time.time()
generator("AI is trasforming education by")
end = time.time()

print(f"Inference completed on {device} in {end - start:.2f} seconds.")

python```
>>>>>>> 575341b5
<|MERGE_RESOLUTION|>--- conflicted
+++ resolved
@@ -378,8 +378,7 @@
     print("Prompt:", prompt)
     print("Generated:", out[0]["generated_text"])
     print("-" * 60)
-<<<<<<< HEAD
-=======
+
     ```
 **CPU vs GPU perfromance comparision**
   This example shows  the comparing the inference speed on CPU vs GPU using the Hugging Face      pipeline  and Accelerator 
@@ -400,5 +399,4 @@
 
 print(f"Inference completed on {device} in {end - start:.2f} seconds.")
 
-python```
->>>>>>> 575341b5
+python```