<!--Copyright 2025 The HuggingFace Team. All rights reserved.

Licensed under the Apache License, Version 2.0 (the "License"); you may not use this file except in compliance with
the License. You may obtain a copy of the License at

http://www.apache.org/licenses/LICENSE-2.0

Unless required by applicable law or agreed to in writing, software distributed under the License is distributed on
an "AS IS" BASIS, WITHOUT WARRANTIES OR CONDITIONS OF ANY KIND, either express or implied. See the License for the
specific language governing permissions and limitations under the License.

⚠️ Note that this file is in Markdown but contain specific syntax for our doc-builder (similar to MDX) that may not be
rendered properly in your Markdown viewer.

-->

# Serving

Transformer models can be efficiently deployed using libraries such as vLLM, Text Generation Inference (TGI), and others. These libraries are designed for production-grade user-facing services, and can scale to multiple servers and millions of concurrent users. Refer to [Transformers as Backend for Inference Servers](./transformers_as_backend) for usage examples.

> [!TIP]
> Responses API is now supported as an experimental API! Read more about it [here](#responses-api).

You can also serve transformer models with the `transformers serve` CLI. With Continuous Batching, `serve` now delivers solid throughput and latency well suited for evaluation, experimentation, and moderate-load local or self-hosted deployments. While vLLM, SGLang, or other inference engines remain our recommendations for large-scale production, `serve` avoids the extra runtime and operational overhead, and is on track to gain more production-oriented features.

In this document, we dive into the different supported endpoints and modalities; we also cover the setup of several user interfaces that can be used on top of `transformers serve` in the following guides:
<<<<<<< HEAD

- [Jan (text and MCP user interface)](./jan.md)
- [Cursor (IDE)](./cursor.md)
- [Open WebUI (text, image, speech user interface)](./open_webui.md)
- [Tiny-Agents (text and MCP CLI tool)](./tiny_agents.md)
=======
- [Jan (text and MCP user interface)](./jan)
- [Cursor (IDE)](./cursor)
- [Open WebUI (text, image, speech user interface)](./open_webui)
- [Tiny-Agents (text and MCP CLI tool)](./tiny_agents)
>>>>>>> 4a02bc70

## Serve CLI

> [!WARNING]
> This section is experimental and subject to change in future versions

You can serve models of diverse modalities supported by `transformers` with the `transformers serve` CLI. It spawns a local server that offers compatibility with the OpenAI SDK, which is the _de facto_ standard for LLM conversations and other related tasks. This way, you can use the server from many third party applications, or test it using the `transformers chat` CLI ([docs](conversations#chat-cli)).

The server supports the following REST APIs:

- `/v1/chat/completions`
- `/v1/responses`
- `/v1/audio/transcriptions`
- `/v1/models`

To launch a server, simply use the `transformers serve` CLI command:

```shell
transformers serve
```

The simplest way to interact with the server is through our `transformers chat` CLI

```shell
transformers chat localhost:8000 --model-name-or-path Qwen/Qwen3-4B
```

or by sending an HTTP request, like we'll see below.

## Chat Completions - text-based

See below for examples for text-based requests. Both LLMs and VLMs should handle

<hfoptions id="chat-completion-http">
<hfoption id="curl">

```shell
curl -X POST http://localhost:8000/v1/chat/completions -H "Content-Type: application/json" -d '{"messages": [{"role": "system", "content": "hello"}], "temperature": 0.9, "max_tokens": 1000, "stream": true, "model": "Qwen/Qwen2.5-0.5B-Instruct"}'
```

from which you'll receive multiple chunks in the Completions API format

```shell
data: {"object": "chat.completion.chunk", "id": "req_0", "created": 1751377863, "model": "Qwen/Qwen2.5-0.5B-Instruct", "system_fingerprint": "", "choices": [{"delta": {"role": "assistant", "content": "", "tool_call_id": null, "tool_calls": null}, "index": 0, "finish_reason": null, "logprobs": null}]}

data: {"object": "chat.completion.chunk", "id": "req_0", "created": 1751377863, "model": "Qwen/Qwen2.5-0.5B-Instruct", "system_fingerprint": "", "choices": [{"delta": {"role": "assistant", "content": "", "tool_call_id": null, "tool_calls": null}, "index": 0, "finish_reason": null, "logprobs": null}]}

(...)
```

</hfoption>
<hfoption id="python - huggingface_hub">

```python
import asyncio
from huggingface_hub import AsyncInferenceClient

messages = [{"role": "user", "content": "What is the Transformers library known for?"}]
client = AsyncInferenceClient("http://localhost:8000")

async def responses_api_test_async():
    async for chunk in (await client.chat_completion(messages, model="Qwen/Qwen2.5-0.5B-Instruct", max_tokens=256, stream=True)):
        token = chunk.choices[0].delta.content
        if token:
            print(token, end='')

asyncio.run(responses_api_test_async())
asyncio.run(client.close())
```

From which you should get an iterative string printed:

```shell
The Transformers library is primarily known for its ability to create and manipulate large-scale language models [...]
```

</hfoption>
<hfoption id="python - openai">

```python
from openai import OpenAI

client = OpenAI(base_url="http://localhost:8000/v1", api_key="<random_string>")

completion = client.chat.completions.create(
    model="Qwen/Qwen2.5-0.5B-Instruct",
    messages=[
        {
            "role": "user",
            "content": "What is the Transformers library known for?"
        }
    ],
    stream=True
)

for chunk in completion:
    token = chunk.choices[0].delta.content
    if token:
        print(token, end='')
```

From which you should get an iterative string printed:

```shell
The Transformers library is primarily known for its ability to create and manipulate large-scale language models [...]
```

</hfoption>
</hfoptions>

## Chat Completions - VLMs

The Chat Completion API also supports images; see below for examples for text-and-image-based requests.

<hfoptions id="chat-completion-http-images">
<hfoption id="curl">

```shell
curl http://localhost:8000/v1/chat/completions \
  -H "Content-Type: application/json" \
  -d '{
    "model": "Qwen/Qwen2.5-VL-7B-Instruct",
    "stream": true,
    "messages": [
      {
        "role": "user",
        "content": [
          {
            "type": "text",
            "text": "What is in this image?"
          },
          {
            "type": "image_url",
            "image_url": {
              "url": "https://upload.wikimedia.org/wikipedia/commons/thumb/d/dd/Gfp-wisconsin-madison-the-nature-boardwalk.jpg/2560px-Gfp-wisconsin-madison-the-nature-boardwalk.jpg"
            }
          }
        ]
      }
    ],
    "max_tokens": 300
  }'

```

from which you'll receive multiple chunks in the Completions API format

```shell
data: {"id":"req_0","choices":[{"delta":{"role":"assistant"},"index":0}],"created":1753366665,"model":"Qwen/Qwen2.5-VL-7B-Instruct@main","object":"chat.completion.chunk","system_fingerprint":""}

data: {"id":"req_0","choices":[{"delta":{"content":"The "},"index":0}],"created":1753366701,"model":"Qwen/Qwen2.5-VL-7B-Instruct@main","object":"chat.completion.chunk","system_fingerprint":""}

data: {"id":"req_0","choices":[{"delta":{"content":"image "},"index":0}],"created":1753366701,"model":"Qwen/Qwen2.5-VL-7B-Instruct@main","object":"chat.completion.chunk","system_fingerprint":""}
```

</hfoption>
<hfoption id="python - huggingface_hub">

```python
import asyncio
from huggingface_hub import AsyncInferenceClient

messages = [
    {
        "role": "user",
        "content": [
            {"type": "text", "text": "What's in this image?"},
            {
                "type": "image_url",
                "image_url": {
                    "url": "https://huggingface.co/datasets/huggingface/documentation-images/resolve/main/diffusers/astronaut.jpg",
                }
            },
        ],
    }
]
client = AsyncInferenceClient("http://localhost:8000")

async def responses_api_test_async():
    async for chunk in (await client.chat_completion(messages, model="Qwen/Qwen2.5-VL-7B-Instruct", max_tokens=256, stream=True)):
        token = chunk.choices[0].delta.content
        if token:
            print(token, end='')

asyncio.run(responses_api_test_async())
asyncio.run(client.close())
```

From which you should get an iterative string printed:

```xmp
The image depicts an astronaut in a space suit standing on what appears to be the surface of the moon, given the barren, rocky landscape and the dark sky in the background. The astronaut is holding a large egg that has cracked open, revealing a small creature inside. The scene is imaginative and playful, combining elements of space exploration with a whimsical twist involving the egg and the creature.
```

</hfoption>
<hfoption id="python - openai">

```python
from openai import OpenAI

client = OpenAI(base_url="http://localhost:8000/v1", api_key="<random_string>")

completion = client.chat.completions.create(
    model="Qwen/Qwen2.5-VL-7B-Instruct",
    messages=[
        {
            "role": "user",
            "content": [
                {"type": "text", "text": "What's in this image?"},
                {
                    "type": "image_url",
                    "image_url": {
                        "url": "https://huggingface.co/datasets/huggingface/documentation-images/resolve/main/diffusers/astronaut.jpg",
                    }
                },
            ],
        }
    ],
    stream=True
)

for chunk in completion:
    token = chunk.choices[0].delta.content
    if token:
        print(token, end='')
```

From which you should get an iterative string printed:

```xmp
The image depicts an astronaut in a space suit standing on what appears to be the surface of the moon, given the barren, rocky landscape and the dark sky in the background. The astronaut is holding a large egg that has cracked open, revealing a small creature inside. The scene is imaginative and playful, combining elements of space exploration with a whimsical twist involving the egg and the creature.
```

</hfoption>
</hfoptions>

## Responses API

The Responses API is the newest addition to the supported APIs of `transformers serve`.

> [!TIP]
> This API is still experimental: expect bug patches and additition of new features in the coming weeks.
> If you run into any issues, please let us know and we'll work on fixing them ASAP.

Instead of the previous `/v1/chat/completions` path, the Responses API lies behind the `/v1/responses` path.
See below for examples interacting with our Responses endpoint with `curl`, as well as the Python OpenAI client.

So far, this endpoint only supports text and therefore only LLMs. VLMs to come!

<hfoptions id="responses">
<hfoption id="curl">

```shell
curl http://localhost:8000/v1/responses \
  -H "Content-Type: application/json" \
  -d '{
    "model": "Qwen/Qwen2.5-0.5B-Instruct",
    "stream": true,
    "input": "Tell me a three sentence bedtime story about a unicorn."
  }'
```

from which you'll receive multiple chunks in the Responses API format

```shell
data: {"response":{"id":"resp_req_0","created_at":1754059817.783648,"model":"Qwen/Qwen2.5-0.5B-Instruct@main","object":"response","output":[],"parallel_tool_calls":false,"tool_choice":"auto","tools":[],"status":"queued","text":{"format":{"type":"text"}}},"sequence_number":0,"type":"response.created"}

data: {"response":{"id":"resp_req_0","created_at":1754059817.783648,"model":"Qwen/Qwen2.5-0.5B-Instruct@main","object":"response","output":[],"parallel_tool_calls":false,"tool_choice":"auto","tools":[],"status":"in_progress","text":{"format":{"type":"text"}}},"sequence_number":1,"type":"response.in_progress"}

data: {"item":{"id":"msg_req_0","content":[],"role":"assistant","status":"in_progress","type":"message"},"output_index":0,"sequence_number":2,"type":"response.output_item.added"}

data: {"content_index":0,"item_id":"msg_req_0","output_index":0,"part":{"annotations":[],"text":"","type":"output_text"},"sequence_number":3,"type":"response.content_part.added"}

data: {"content_index":0,"delta":"","item_id":"msg_req_0","output_index":0,"sequence_number":4,"type":"response.output_text.delta"}

data: {"content_index":0,"delta":"Once ","item_id":"msg_req_0","output_index":0,"sequence_number":5,"type":"response.output_text.delta"}

data: {"content_index":0,"delta":"upon ","item_id":"msg_req_0","output_index":0,"sequence_number":6,"type":"response.output_text.delta"}

data: {"content_index":0,"delta":"a ","item_id":"msg_req_0","output_index":0,"sequence_number":7,"type":"response.output_text.delta"}
```

</hfoption>
<hfoption id="python - openai">

```python
from openai import OpenAI

client = OpenAI(base_url="http://localhost:8000/v1", api_key="<KEY>")

response = client.responses.create(
    model="Qwen/Qwen2.5-0.5B-Instruct",
    instructions="You are a helpful assistant.",
    input="Hello!",
    stream=True,
    metadata={"foo": "bar"},
)

for event in response:
    print(event)
```

From which you should get events printed out successively.

```shell
ResponseCreatedEvent(response=Response(id='resp_req_0', created_at=1754060400.3718212, error=None, incomplete_details=None, instructions='You are a helpful assistant.', metadata={'foo': 'bar'}, model='Qwen/Qwen2.5-0.5B-Instruct@main', object='response', output=[], parallel_tool_calls=False, temperature=None, tool_choice='auto', tools=[], top_p=None, background=None, max_output_tokens=None, max_tool_calls=None, previous_response_id=None, prompt=None, reasoning=None, service_tier=None, status='queued', text=ResponseTextConfig(format=ResponseFormatText(type='text')), top_logprobs=None, truncation=None, usage=None, user=None), sequence_number=0, type='response.created')
ResponseInProgressEvent(response=Response(id='resp_req_0', created_at=1754060400.3718212, error=None, incomplete_details=None, instructions='You are a helpful assistant.', metadata={'foo': 'bar'}, model='Qwen/Qwen2.5-0.5B-Instruct@main', object='response', output=[], parallel_tool_calls=False, temperature=None, tool_choice='auto', tools=[], top_p=None, background=None, max_output_tokens=None, max_tool_calls=None, previous_response_id=None, prompt=None, reasoning=None, service_tier=None, status='in_progress', text=ResponseTextConfig(format=ResponseFormatText(type='text')), top_logprobs=None, truncation=None, usage=None, user=None), sequence_number=1, type='response.in_progress')
ResponseOutputItemAddedEvent(item=ResponseOutputMessage(id='msg_req_0', content=[], role='assistant', status='in_progress', type='message'), output_index=0, sequence_number=2, type='response.output_item.added')
ResponseContentPartAddedEvent(content_index=0, item_id='msg_req_0', output_index=0, part=ResponseOutputText(annotations=[], text='', type='output_text', logprobs=None), sequence_number=3, type='response.content_part.added')
ResponseTextDeltaEvent(content_index=0, delta='', item_id='msg_req_0', output_index=0, sequence_number=4, type='response.output_text.delta')
ResponseTextDeltaEvent(content_index=0, delta='', item_id='msg_req_0', output_index=0, sequence_number=5, type='response.output_text.delta')
ResponseTextDeltaEvent(content_index=0, delta='Hello! ', item_id='msg_req_0', output_index=0, sequence_number=6, type='response.output_text.delta')
ResponseTextDeltaEvent(content_index=0, delta='How ', item_id='msg_req_0', output_index=0, sequence_number=7, type='response.output_text.delta')
ResponseTextDeltaEvent(content_index=0, delta='can ', item_id='msg_req_0', output_index=0, sequence_number=8, type='response.output_text.delta')
ResponseTextDeltaEvent(content_index=0, delta='I ', item_id='msg_req_0', output_index=0, sequence_number=9, type='response.output_text.delta')
ResponseTextDeltaEvent(content_index=0, delta='assist ', item_id='msg_req_0', output_index=0, sequence_number=10, type='response.output_text.delta')
ResponseTextDeltaEvent(content_index=0, delta='you ', item_id='msg_req_0', output_index=0, sequence_number=11, type='response.output_text.delta')
ResponseTextDeltaEvent(content_index=0, delta='', item_id='msg_req_0', output_index=0, sequence_number=12, type='response.output_text.delta')
ResponseTextDeltaEvent(content_index=0, delta='', item_id='msg_req_0', output_index=0, sequence_number=13, type='response.output_text.delta')
ResponseTextDeltaEvent(content_index=0, delta='today?', item_id='msg_req_0', output_index=0, sequence_number=14, type='response.output_text.delta')
ResponseTextDoneEvent(content_index=0, item_id='msg_req_0', output_index=0, sequence_number=15, text='Hello! How can I assist you today?', type='response.output_text.done')
ResponseContentPartDoneEvent(content_index=0, item_id='msg_req_0', output_index=0, part=ResponseOutputText(annotations=[], text='Hello! How can I assist you today?', type='output_text', logprobs=None), sequence_number=16, type='response.content_part.done')
ResponseOutputItemDoneEvent(item=ResponseOutputMessage(id='msg_req_0', content=[ResponseOutputText(annotations=[], text='Hello! How can I assist you today?', type='output_text', logprobs=None)], role='assistant', status='completed', type='message', annotations=[]), output_index=0, sequence_number=17, type='response.output_item.done')
ResponseCompletedEvent(response=Response(id='resp_req_0', created_at=1754060400.3718212, error=None, incomplete_details=None, instructions='You are a helpful assistant.', metadata={'foo': 'bar'}, model='Qwen/Qwen2.5-0.5B-Instruct@main', object='response', output=[ResponseOutputMessage(id='msg_req_0', content=[ResponseOutputText(annotations=[], text='Hello! How can I assist you today?', type='output_text', logprobs=None)], role='assistant', status='completed', type='message', annotations=[])], parallel_tool_calls=False, temperature=None, tool_choice='auto', tools=[], top_p=None, background=None, max_output_tokens=None, max_tool_calls=None, previous_response_id=None, prompt=None, reasoning=None, service_tier=None, status='completed', text=ResponseTextConfig(format=ResponseFormatText(type='text')), top_logprobs=None, truncation=None, usage=None, user=None), sequence_number=18, type='response.completed')
```

</hfoption>
</hfoptions>

## MCP integration

The `transformers serve` server is also an MCP client, so it can interact with MCP tools in agentic use cases. This, of course, requires the use of an LLM that is designed to use tools.

> [!TIP]
> At the moment, MCP tool usage in `transformers` is limited to the `qwen` family of models.

<!-- TODO: example with a minimal python example, and explain that it is possible to pass a full generation config in the request -->

## Continuous Batching

Continuous Batching (CB) lets the server dynamically group and interleave requests so they can share forward passes on the GPU. Instead of processing each request sequentially, `serve` adds new requests as others progress (prefill) and drops finished ones during decode. The result is significantly higher GPU utilization and better throughput without sacrificing latency for most workloads.

Thanks to this, evaluation, experimentation, and moderate-load local/self-hosted use can now be handled comfortably by `transformers serve` without introducing an extra runtime to operate.

### Enable CB in serve

CB is opt-in and currently applies to chat completions.

```sh
transformers serve \
  --continuous-batching
  --attn_implementation sdpa_paged
```

### Performance tips

- Use an efficient attention backend when available:

```sh
transformers serve \
  --continuous_batching \
  --attn_implementation paged_attention
```

> [!TIP]
> If you choose `paged_attention`, you must install `flash-attn` separately: `pip install flash-attn --no-build-isolation`

- `--dtype {bfloat16|float16}` typically improve throughput and memory use vs. `float32`

- `--load_in_4bit`/`--load_in_8bit` can reduce memory footprint for LoRA setups

- `--force-model <repo_id>` avoids per-request model hints and helps produce stable, repeatable runs<|MERGE_RESOLUTION|>--- conflicted
+++ resolved
@@ -24,18 +24,10 @@
 You can also serve transformer models with the `transformers serve` CLI. With Continuous Batching, `serve` now delivers solid throughput and latency well suited for evaluation, experimentation, and moderate-load local or self-hosted deployments. While vLLM, SGLang, or other inference engines remain our recommendations for large-scale production, `serve` avoids the extra runtime and operational overhead, and is on track to gain more production-oriented features.
 
 In this document, we dive into the different supported endpoints and modalities; we also cover the setup of several user interfaces that can be used on top of `transformers serve` in the following guides:
-<<<<<<< HEAD
-
-- [Jan (text and MCP user interface)](./jan.md)
-- [Cursor (IDE)](./cursor.md)
-- [Open WebUI (text, image, speech user interface)](./open_webui.md)
-- [Tiny-Agents (text and MCP CLI tool)](./tiny_agents.md)
-=======
 - [Jan (text and MCP user interface)](./jan)
 - [Cursor (IDE)](./cursor)
 - [Open WebUI (text, image, speech user interface)](./open_webui)
 - [Tiny-Agents (text and MCP CLI tool)](./tiny_agents)
->>>>>>> 4a02bc70
 
 ## Serve CLI
 
