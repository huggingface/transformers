--- conflicted
+++ resolved
@@ -248,69 +248,6 @@
 'Hugging Face is an open-source company that provides a platform for building and deploying AI models.\nHugging Face is an open-source company that provides a platform for building and deploying AI models. The platform allows developers to build and deploy AI models, as well as collaborate with other developers.\nHugging Face was founded in 2019 by Thibault Wittemberg and Clément Delangue. The company is based in Paris, France.\nHugging Face has'
 ```
 
-<<<<<<< HEAD
-=======
-### DoLa
-
-[Decoding by Contrasting Layers (DoLa)](https://hf.co/papers/2309.03883) is a contrastive decoding strategy for improving factuality and reducing hallucination. This strategy works by contrasting the logit differences between the final and early layers. As a result, factual knowledge localized to particular layers are amplified. DoLa is not recommended for smaller models like GPT-2.
-
-Enable DoLa with the following parameters.
-
-- `dola_layers` are the candidate layers to be contrasted with the final layer. It can be a string (`low` or `high`) to contrast the lower or higher parts of a layer. `high` is recommended for short-answer tasks like TruthfulQA. `low` is recommended for long-answer reasoning tasks like GSM8K, StrategyQA, FACTOR, and VicunaQA.
-
-  When a model has tied word embeddings, layer 0 is skipped and it begins from layer 2.
-
-  It can also be a list of integers that represent the layer indices between 0 and the total number of layers. Layer 0 is the word embedding, 1 is the first transformer layer, and so on. Refer to the table below for the range of layer indices depending on the number of model layers.
-
-  | layers | low | high |
-  |---|---|---|
-  | > 40 | (0, 20, 2) | (N - 20, N, 2) |
-  | <= 40 | range(0, N // 2, 2) | range(N // 2, N, 2) |
-
-- `repetition_penalty` reduces repetition and it is recommended to set it to 1.2.
-
-<hfoptions id="dola">
-<hfoption id="contrast higher layers">
-
-```py
-import torch
-from transformers import AutoModelForCausalLM, AutoTokenizer, infer_device
-
-device = infer_device()
-
-tokenizer = AutoTokenizer.from_pretrained("HuggingFaceTB/SmolLM-1.7B")
-model = AutoModelForCausalLM.from_pretrained("HuggingFaceTB/SmolLM-1.7B", dtype=torch.float16).to(device)
-inputs = tokenizer("What is the highest peak in the world??", return_tensors="pt").to(device)
-
-outputs = model.generate(**inputs, max_new_tokens=50, dola_layers="high", do_sample=False)
-tokenizer.batch_decode(outputs, skip_special_tokens=True)
-" Mount EverestMount Everest, called Himalaya in Nepali, is the world's highest peak, lying almost 9.5 kilometers above the sea level and the tallest mountain from 19,036.91 ft. The mountain was"
-```
-
-</hfoption>
-<hfoption id="contrast specific layers">
-
-Contrast layers 18 and 20 with the final layer.
-
-```py
-import torch
-from transformers import AutoModelForCausalLM, AutoTokenizer, infer_device
-
-device = infer_device()
-
-tokenizer = AutoTokenizer.from_pretrained("HuggingFaceTB/SmolLM-1.7B")
-model = AutoModelForCausalLM.from_pretrained("HuggingFaceTB/SmolLM-1.7B", dtype=torch.float16).to(device)
-inputs = tokenizer("What is the highest peak in the world?", return_tensors="pt").to(device)
-
-outputs = model.generate(**inputs, max_new_tokens=50, dola_layers=[18,20], do_sample=False, repetition_penalty=1.2)
-tokenizer.batch_decode(outputs[:, inputs.input_ids.shape[-1]:], skip_special_tokens=True)
-" Mount EverestMount Everest, called Himalaya in Nepali, is the world's highest peak above sea level and it rises to an incredible height of 29,028 feet above the ocean. Its summit is over a mile taller than Mt"
-```
-
-</hfoption>
-</hfoptions>
-
->>>>>>> 40299134
 ### Diverse beam search
 
 [Diverse beam search](https://hf.co/papers/1610.02424) is a variant of beam search that produces more diverse output candidates to choose from. This strategy measures the dissimilarity of sequences and a penalty is applied if sequences are too similar. To avoid high computation costs, the number of beams is divided into groups.
