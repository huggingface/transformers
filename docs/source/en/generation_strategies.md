<!--Copyright 2024 The HuggingFace Team. All rights reserved.

Licensed under the Apache License, Version 2.0 (the "License"); you may not use this file except in compliance with
the License. You may obtain a copy of the License at

http://www.apache.org/licenses/LICENSE-2.0

Unless required by applicable law or agreed to in writing, software distributed under the License is distributed on
an "AS IS" BASIS, WITHOUT WARRANTIES OR CONDITIONS OF ANY KIND, either express or implied. See the License for the
specific language governing permissions and limitations under the License.

⚠️ Note that this file is in Markdown but contain specific syntax for our doc-builder (similar to MDX) that may not be
rendered properly in your Markdown viewer.

-->

# Generation strategies

A decoding strategy informs how a model should select the next generated token. There are many types of decoding strategies, and choosing the appropriate one has a significant impact on the quality of the generated text.

This guide will help you understand the different decoding strategies available in Transformers and how and when to use them.

## Basic decoding methods

These are well established decoding methods, and should be your starting point for text generation tasks.

### Greedy search

Greedy search is the default decoding strategy. It selects the next most likely token at each step. Unless specified in [`GenerationConfig`], this strategy generates a maximum of 20 new tokens.

Greedy search works well for tasks with relatively short outputs where creativity is not a priority. However, it breaks down when generating longer sequences because it begins to repeat itself.

```py
import torch
from transformers import AutoModelForCausalLM, AutoTokenizer

tokenizer = AutoTokenizer.from_pretrained("meta-llama/Llama-2-7b-hf")
inputs = tokenizer("Hugging Face is an open-source company", return_tensors="pt").to("cuda")

model = AutoModelForCausalLM.from_pretrained("meta-llama/Llama-2-7b-hf", torch_dtype=torch.float16).to("cuda")
# explicitly set to default length because Llama2 generation length is 4096
outputs = model.generate(**inputs, max_new_tokens=20)
tokenizer.batch_decode(outputs, skip_special_tokens=True)
'Hugging Face is an open-source company that provides a suite of tools and services for building, deploying, and maintaining natural language processing'
```

### Sampling

Sampling, or multinomial sampling, randomly selects a token based on the probability distribution over the entire model's vocabulary (as opposed to the most likely token, as in greedy search). This means every token with a non-zero probability has a chance to be selected. Sampling strategies reduce repetition and can generate more creative and diverse outputs.

Enable multinomial sampling with `do_sample=True` and `num_beams=1`.

```py
import torch
from transformers import AutoModelForCausalLM, AutoTokenizer

tokenizer = AutoTokenizer.from_pretrained("meta-llama/Llama-2-7b-hf")
inputs = tokenizer("Hugging Face is an open-source company", return_tensors="pt").to("cuda")

model = AutoModelForCausalLM.from_pretrained("meta-llama/Llama-2-7b-hf", torch_dtype=torch.float16).to("cuda")
# explicitly set to 100 because Llama2 generation length is 4096
outputs = model.generate(**inputs, max_new_tokens=50, do_sample=True, num_beams=1)
tokenizer.batch_decode(outputs, skip_special_tokens=True)
'Hugging Face is an open-source company 🤗\nWe are open-source and believe that open-source is the best way to build technology. Our mission is to make AI accessible to everyone, and we believe that open-source is the best way to achieve that.'
```

### Beam search

Beam search keeps track of several generated sequences (beams) at each time step. After a certain number of steps, it selects the sequence with the highest *overall* probability. Unlike greedy search, this strategy can "look ahead" and pick a sequence with a higher probability overall even if the initial tokens have a lower probability. It is best suited for input-grounded tasks, like describing an image or speech recognition. You can also use `do_sample=True` with beam search to sample at each step, but beam search will still greedily prune out low probability sequences between steps.

> [!TIP]
> Check out the [beam search visualizer](https://huggingface.co/spaces/m-ric/beam_search_visualizer) to see how beam search works.

Enable beam search with the `num_beams` parameter (should be greater than 1 otherwise it's equivalent to greedy search).

```py
import torch
from transformers import AutoModelForCausalLM, AutoTokenizer

tokenizer = AutoTokenizer.from_pretrained("meta-llama/Llama-2-7b-hf")
inputs = tokenizer("Hugging Face is an open-source company", return_tensors="pt").to("cuda")

model = AutoModelForCausalLM.from_pretrained("meta-llama/Llama-2-7b-hf", torch_dtype=torch.float16).to("cuda")
# explicitly set to 100 because Llama2 generation length is 4096
outputs = model.generate(**inputs, max_new_tokens=50, num_beams=2)
tokenizer.batch_decode(outputs, skip_special_tokens=True)
"['Hugging Face is an open-source company that develops and maintains the Hugging Face platform, which is a collection of tools and libraries for building and deploying natural language processing (NLP) models. Hugging Face was founded in 2018 by Thomas Wolf']"
```

## Advanced decoding methods

Advanced decoding methods aim at either tackling specific generation quality issues (e.g. repetition) or at improving the generation throughput in certain situations. These techniques are more complex, and may not work correctly with all models.

### Speculative decoding

[Speculative](https://hf.co/papers/2211.17192) or assistive decoding isn't a search or sampling strategy. Instead, speculative decoding adds a second smaller model to generate candidate tokens. The main model verifies the candidate tokens in a single `forward` pass, which speeds up the decoding process overall. This method is especially useful for LLMs where it can be more costly and slower to generate tokens. Refer to the [speculative decoding](./llm_optims#speculative-decoding) guide to learn more.

Currently, only greedy search and multinomial sampling are supported with speculative decoding. Batched inputs aren't supported either.

Enable speculative decoding with the `assistant_model` parameter. You'll notice the fastest speed up with an assistant model that is much smaller than the main model. Add `do_sample=True` to enable token validation with resampling.

<hfoptions id="spec-decoding">
<hfoption id="greedy search">

```py
from transformers import AutoModelForCausalLM, AutoTokenizer

tokenizer = AutoTokenizer.from_pretrained("HuggingFaceTB/SmolLM-1.7B")
model = AutoModelForCausalLM.from_pretrained("HuggingFaceTB/SmolLM-1.7B")
assistant_model = AutoModelForCausalLM.from_pretrained("HuggingFaceTB/SmolLM-135M")
inputs = tokenizer("Hugging Face is an open-source company", return_tensors="pt")

outputs = model.generate(**inputs, assistant_model=assistant_model)
tokenizer.batch_decode(outputs, skip_special_tokens=True)
'Hugging Face is an open-source company that provides a platform for developers to build and deploy machine'
```

Speculative decoding is also supported in [`Pipeline`] with the `assistant_model` parameter.

```python
from transformers import pipeline
import torch

pipe = pipeline(
    "text-generation",
    model="meta-llama/Llama-3.1-8B",
    assistant_model="meta-llama/Llama-3.2-1B",
    torch_dtype=torch.bfloat16
)
pipe_output = pipe("Once upon a time, ", max_new_tokens=50, do_sample=False)
pipe_output[0]["generated_text"]
```

</hfoption>
<hfoption id="multinomial sampling">

Add the `temperature` parameter to control sampling randomness. For speculative decoding, a lower temperature may improve latency.

```py
from transformers import AutoModelForCausalLM, AutoTokenizer

tokenizer = AutoTokenizer.from_pretrained("HuggingFaceTB/SmolLM-1.7B")
model = AutoModelForCausalLM.from_pretrained("HuggingFaceTB/SmolLM-1.7B")
assistant_model = AutoModelForCausalLM.from_pretrained("HuggingFaceTB/SmolLM-135M")
inputs = tokenizer("Hugging Face is an open-source company", return_tensors="pt")

outputs = model.generate(**inputs, assistant_model=assistant_model, do_sample=True, temperature=0.5)
tokenizer.batch_decode(outputs, skip_special_tokens=True)
'Hugging Face is an open-source company that is dedicated to creating a better world through technology.'
```

</hfoption>
</hfoptions>

#### Prompt lookup decoding

[Prompt lookup decoding](./llm_optims#prompt-lookup-decoding) is a variant of speculative decoding that uses overlapping n-grams as the candidate tokens. It works well for input-grounded tasks such as summarization. Refer to the [prompt lookup decoding](./llm_optims#prompt-lookup-decoding) guide to learn more.

Enable prompt lookup decoding with the `prompt_lookup_num_tokens` parameter.

```py
import torch
from transformers import AutoModelForCausalLM, AutoTokenizer

tokenizer = AutoTokenizer.from_pretrained("HuggingFaceTB/SmolLM-1.7B")
model = AutoModelForCausalLM.from_pretrained("HuggingFaceTB/SmolLM-1.7B", torch_dtype=torch.float16).to("cuda")
assistant_model = AutoModelForCausalLM.from_pretrained("HuggingFaceTB/SmolLM-135M", torch_dtype=torch.float16).to("cuda")
inputs = tokenizer("Hugging Face is an open-source company", return_tensors="pt").to("cuda")

outputs = model.generate(**inputs, assistant_model=assistant_model, max_new_tokens=20, prompt_lookup_num_tokens=5)
tokenizer.batch_decode(outputs, skip_special_tokens=True)
'Hugging Face is an open-source company that provides a platform for developers to build and deploy machine learning models. It offers a variety of tools'
```

### Self-speculative decoding

Early exiting uses the earlier hidden states from the language modeling head as inputs, effectively skipping layers to yield a lower quality output. The lower quality output is used as the assistant output and self-speculation is applied to fix the output using the remaining layers. The final generated result from this self-speculative method is the same (or has the same distribution) as the original models generation.

The assistant model is also part of the target model, so the caches and weights can be shared, resulting in lower memory requirements.

For a model trained with early exit, pass `assistant_early_exit` to [`~GenerationMixin.generate`].

```py
from transformers import AutoModelForCausalLM, AutoTokenizer

prompt = "Alice and Bob"
checkpoint = "facebook/layerskip-llama3.2-1B"

tokenizer = AutoTokenizer.from_pretrained(checkpoint)
inputs = tokenizer(prompt, return_tensors="pt")

model = AutoModelForCausalLM.from_pretrained(checkpoint)
outputs = model.generate(**inputs, assistant_early_exit=4, do_sample=False, max_new_tokens=20)
tokenizer.batch_decode(outputs, skip_special_tokens=True)
```

#### Universal assisted decoding

Universal assisted decoding (UAD) enables the main and assistant models to use different tokenizers. The main models input tokens are re-encoded into assistant model tokens. Candidate tokens are generated in the assistant encoding which are re-encoded into the main model candidate tokens. The candidate tokens are verified as explained in [speculative decoding](#speculative-decoding).

Re-encoding involves decoding token ids into text and encoding the text with a different tokenizer. To prevent tokenization discrepancies during re-encoding, UAD finds the longest common sub-sequence between the source and target encodings to ensure the new tokens include the correct prompt suffix.

Add the `tokenizer` and `assistant_tokenizer` parameters to [`~GenerationMixin.generate`] to enable UAD.

```py
from transformers import AutoModelForCausalLM, AutoTokenizer

prompt = "Alice and Bob"

assistant_tokenizer = AutoTokenizer.from_pretrained("double7/vicuna-68m")
tokenizer = AutoTokenizer.from_pretrained("google/gemma-2-9b")
inputs = tokenizer(prompt, return_tensors="pt")

model = AutoModelForCausalLM.from_pretrained("google/gemma-2-9b")
assistant_model = AutoModelForCausalLM.from_pretrained("double7/vicuna-68m")
outputs = model.generate(**inputs, assistant_model=assistant_model, tokenizer=tokenizer, assistant_tokenizer=assistant_tokenizer)
tokenizer.batch_decode(outputs, skip_special_tokens=True)
['Alice and Bob are sitting in a bar. Alice is drinking a beer and Bob is drinking a']
```

### Contrastive search

[Contrastive search](https://huggingface.co/papers/2202.06417) is a decoding strategy that aims to reduce repetition even while generating longer sequences. This strategy compares how similar a generated token is against previous tokens, and if they're more similar, a penalty is applied.

Enable contrastive search with the `penalty_alpha` and `top_k` parameters. The `penalty_alpha` manages the penalty applied and `top_k` is the number of most likely tokens to return.

```py
import torch
from transformers import AutoModelForCausalLM, AutoTokenizer

tokenizer = AutoTokenizer.from_pretrained("meta-llama/Llama-2-7b-hf")
inputs = tokenizer("Hugging Face is an open-source company", return_tensors="pt").to("cuda")

model = AutoModelForCausalLM.from_pretrained("meta-llama/Llama-2-7b-hf", torch_dtype=torch.float16).to("cuda")
# explicitly set to 100 because Llama2 generation length is 4096
outputs = model.generate(**inputs, max_new_tokens=100, penalty_alpha=0.6, top_k=4)
tokenizer.batch_decode(outputs, skip_special_tokens=True)
'Hugging Face is an open-source company that provides a platform for building and deploying AI models.\nHugging Face is an open-source company that provides a platform for building and deploying AI models. The platform allows developers to build and deploy AI models, as well as collaborate with other developers.\nHugging Face was founded in 2019 by Thibault Wittemberg and Clément Delangue. The company is based in Paris, France.\nHugging Face has'
```

### DoLa

[Decoding by Contrasting Layers (DoLa)](https://hf.co/papers/2309.03883) is a contrastive decoding strategy for improving factuality and reducing hallucination. This strategy works by contrasting the logit differences between the final and early layers. As a result, factual knowledge localized to particular layers are amplified. DoLa is not recommended for smaller models like GPT-2.

Enable DoLa with the following parameters.

- `dola_layers` are the candidate layers to be contrasted with the final layer. It can be a string (`low` or `high`) to contrast the lower or higher parts of a layer. `high` is recommended for short-answer tasks like TruthfulQA. `low` is recommended for long-answer reasoning tasks like GSM8K, StrategyQA, FACTOR, and VicunaQA.

  When a model has tied word embeddings, layer 0 is skipped and it begins from layer 2.

  It can also be a list of integers that represent the layer indices between 0 and the total number of layers. Layer 0 is the word embedding, 1 is the first transformer layer, and so on. Refer to the table below for the range of layer indices depending on the number of model layers.

  | layers | low | high |
  |---|---|---|
  | > 40 | (0, 20, 2) | (N - 20, N, 2) |
  | <= 40 | range(0, N // 2, 2) | range(N // 2, N, 2) |

- `repetition_penalty` reduces repetition and it is recommended to set it to 1.2.

<hfoptions id="dola">
<hfoption id="contrast higher layers">

```py
import torch
from transformers import AutoModelForCausalLM, AutoTokenizer

tokenizer = AutoTokenizer.from_pretrained("HuggingFaceTB/SmolLM-1.7B")
model = AutoModelForCausalLM.from_pretrained("HuggingFaceTB/SmolLM-1.7B", torch_dtype=torch.float16).to("cuda")
inputs = tokenizer("What is the highest peak in the world??", return_tensors="pt").to("cuda")

outputs = model.generate(**inputs, max_new_tokens=50, dola_layers="high", do_sample=False)
tokenizer.batch_decode(outputs, skip_special_tokens=True)
" Mount EverestMount Everest, called Himalaya in Nepali, is the world's highest peak, lying almost 9.5 kilometers above the sea level and the tallest mountain from 19,036.91 ft. The mountain was"
```

</hfoption>
<hfoption id="contrast specific layers">

Contrast layers 18 and 20 with the final layer.

```py
import torch
from transformers import AutoModelForCausalLM, AutoTokenizer

tokenizer = AutoTokenizer.from_pretrained("HuggingFaceTB/SmolLM-1.7B")
model = AutoModelForCausalLM.from_pretrained("HuggingFaceTB/SmolLM-1.7B", torch_dtype=torch.float16).to("cuda")
inputs = tokenizer("What is the highest peak in the world?", return_tensors="pt").to("cuda")

outputs = model.generate(**inputs, max_new_tokens=50, dola_layers=[18,20], do_sample=False, repetition_penalty=1.2)
tokenizer.batch_decode(outputs[:, inputs.input_ids.shape[-1]:], skip_special_tokens=True)
" Mount EverestMount Everest, called Himalaya in Nepali, is the world's highest peak above sea level and it rises to an incredible height of 29,028 feet above the ocean. Its summit is over a mile taller than Mt"
```

</hfoption>
</hfoptions>

### Diverse beam search

[Diverse beam search](https://hf.co/papers/1610.02424) is a variant of beam search that produces more diverse output candidates to choose from. This strategy measures the dissimilarity of sequences and a penalty is applied if sequences are too similar. To avoid high computation costs, the number of beams is divided into groups.

Enable diverse beam search with the `num_beams`, `num_beam_groups` and `diversity_penalty` parameters (the `num_beams` parameter should be divisible by `num_beam_groups`).

```py
import torch
from transformers import AutoModelForCausalLM, AutoTokenizer

tokenizer = AutoTokenizer.from_pretrained("meta-llama/Llama-2-7b-hf")
inputs = tokenizer("Hugging Face is an open-source company", return_tensors="pt").to("cuda")

model = AutoModelForCausalLM.from_pretrained("meta-llama/Llama-2-7b-hf", torch_dtype=torch.float16).to("cuda")
# explicitly set to 100 because Llama2 generation length is 4096
outputs = model.generate(**inputs, max_new_tokens=50, num_beams=6, num_beam_groups=3, diversity_penalty=1.0, do_sample=False)
tokenizer.batch_decode(outputs, skip_special_tokens=True)
'Hugging Face is an open-source company 🤗\nWe are an open-source company. Our mission is to democratize AI and make it accessible to everyone. We believe that AI should be used for the benefit of humanity, not for the benefit of a'
```


## Custom generation methods

Custom generation methods enable specialized behavior such as:
- have the model continue thinking if it is uncertain;
- roll back generation if the model gets stuck;
- handle special tokens with custom logic;
- use specialized KV caches;

We enable custom generation methods through model repositories, assuming a specific model tag and file structure (see subsection below). This feature is an extension of [custom modeling code](./models.md#custom-models) and, like such, requires setting `trust_remote_code=True`.

If a model repository holds a custom generation method, the easiest way to try it out is to load the model and generate with it:

```py
from transformers import AutoModelForCausalLM, AutoTokenizer

# `transformers-community/custom_generate_example` holds a copy of `Qwen/Qwen2.5-0.5B-Instruct`, but
# with custom generation code -> calling `generate` uses the custom generation method!
tokenizer = AutoTokenizer.from_pretrained("transformers-community/custom_generate_example")
model = AutoModelForCausalLM.from_pretrained(
    "transformers-community/custom_generate_example", device_map="auto", trust_remote_code=True
)

inputs = tokenizer(["The quick brown"], return_tensors="pt").to(model.device)
# The custom generation method is a minimal greedy decoding implementation. It also prints a custom message at run time.
gen_out = model.generate(**inputs)
# you should now see its custom message, "✨ using a custom generation method ✨"
print(tokenizer.batch_decode(gen_out, skip_special_tokens=True))
'The quick brown fox jumps over a lazy dog, and the dog is a type of animal. Is'
```

Model repositories with custom generation methods have a special property: their generation method can be loaded from **any** model through [`~GenerationMixin.generate`]'s `custom_generate` argument. This means anyone can create and share their custom generation method to potentially work with any Transformers model, without requiring users to install additional Python packages.

```py
from transformers import AutoModelForCausalLM, AutoTokenizer

tokenizer = AutoTokenizer.from_pretrained("Qwen/Qwen2.5-0.5B-Instruct")
model = AutoModelForCausalLM.from_pretrained("Qwen/Qwen2.5-0.5B-Instruct", device_map="auto")

inputs = tokenizer(["The quick brown"], return_tensors="pt").to(model.device)
# `custom_generate` replaces the original `generate` by the custom generation method defined in
# `transformers-community/custom_generate_example`
gen_out = model.generate(**inputs, custom_generate="transformers-community/custom_generate_example", trust_remote_code=True)
print(tokenizer.batch_decode(gen_out, skip_special_tokens=True)[0])
'The quick brown fox jumps over a lazy dog, and the dog is a type of animal. Is'
```

You should read the `README.md` file of the repository containing the custom generation strategy to see what the new arguments and output type differences are, if they exist. Otherwise, you can assume it works like the base [`~GenerationMixin.generate`] method.

> [!TIP]
> You can find all custom generation methods by [searching for their custom tag.](https://huggingface.co/models?other=custom_generate), `custom_generate`.

Consider the Hub repository [transformers-community/custom_generate_example](https://huggingface.co/transformers-community/custom_generate_example) as an example. The `README.md` states that it has an additional input argument, `left_padding`, which adds a number of padding tokens before the prompt.

```py
gen_out = model.generate(
    **inputs, custom_generate="transformers-community/custom_generate_example", trust_remote_code=True, left_padding=5
)
print(tokenizer.batch_decode(gen_out)[0])
'<|endoftext|><|endoftext|><|endoftext|><|endoftext|><|endoftext|>The quick brown fox jumps over the lazy dog.\n\nThe sentence "The quick'
```

If the custom method has pinned Python requirements that your environment doesn't meet, you'll get an exception about missing requirements. For instance, [transformers-community/custom_generate_bad_requirements](https://huggingface.co/transformers-community/custom_generate_bad_requirements) has an impossible set of requirements defined in its `custom_generate/requirements.txt` file, and you'll see the error message below if you try to run it.

```
ImportError: Missing requirements in your local environment for `transformers-community/custom_generate_bad_requirements`:
foo (installed: None)
bar==0.0.0 (installed: None)
torch>=99.0 (installed: 2.6.0)
```

Updating your Python requirements accordingly will remove this error message.

### Creating a custom generation method

To create a new generation method, you need to create a new [**Model**](https://huggingface.co/new) repository and push a few files into it.
1. The model you've designed your generation method with.
2. `custom_generate/generate.py`, which contains all the logic for your custom generation method.
3. `custom_generate/requirements.txt`, used to optionally add new Python requirements and/or lock specific versions to correctly use your method.
4. `README.md`, where you should add the `custom_generate` tag and document any new arguments or output type differences of your custom method here.

After you've added all required files, your repository should look like this

```
your_repo/
├── README.md          # include the 'custom_generate' tag
├── config.json
├── ...
└── custom_generate/
    ├── generate.py
    └── requirements.txt
```

#### Adding the base model

The starting point for your custom generation method is a model repository just like any other. The model to add to this repository should be the model you've designed your method with, and it is meant to be part of a working self-contained model-generate pair. When the model in this repository is loaded, your custom generation method will override `generate`. Don't worry -- your generation method can still be loaded with any other Transformers model, as explained in the section above.

If you simply want to copy an existing model, you can do

```py
from transformers import AutoModelForCausalLM, AutoTokenizer

tokenizer = AutoTokenizer.from_pretrained("source/model_repo")
model = AutoModelForCausalLM.from_pretrained("source/model_repo")
tokenizer.save_pretrained("your/generation_method", push_to_hub=True)
model.save_pretrained("your/generation_method", push_to_hub=True)
```

#### generate.py

This is the core of your generation method. It *must* contain a method named `generate`, and this method *must* contain a `model` argument as its first argument. `model` is the model instance, which means you have access to all attributes and methods in the model, including the ones defined in [`GenerationMixin`] (like the base `generate` method).

> [!WARNING]
> `generate.py` must be placed in a folder named `custom_generate`, and not at the root level of the repository. The file paths for this feature are hardcoded.

Under the hood, when the base [`~GenerationMixin.generate`] method is called with a `custom_generate` argument, it first checks its Python requirements (if any), then locates the custom `generate` method in `generate.py`, and finally calls the custom `generate`. All received arguments and `model` are forwarded to your custom `generate` method, with the exception of the arguments used to trigger the custom generation (`trust_remote_code` and `custom_generate`).

This means your `generate` can have a mix of original and custom arguments (as well as a different output type) as shown below.

```py
import torch

def generate(model, input_ids, generation_config=None, left_padding=None, **kwargs):
    generation_config = generation_config or model.generation_config  # default to the model generation config
    cur_length = input_ids.shape[1]
    max_length = generation_config.max_length or cur_length + generation_config.max_new_tokens

    # Example of custom argument: add `left_padding` (integer) pad tokens before the prompt
    if left_padding is not None:
        if not isinstance(left_padding, int) or left_padding < 0:
            raise ValueError(f"left_padding must be an integer larger than 0, but is {left_padding}")

        pad_token = kwargs.pop("pad_token", None) or generation_config.pad_token_id or model.config.pad_token_id
        if pad_token is None:
            raise ValueError("pad_token is not defined")
        batch_size = input_ids.shape[0]
        pad_tensor = torch.full(size=(batch_size, left_padding), fill_value=pad_token).to(input_ids.device)
        input_ids = torch.cat((pad_tensor, input_ids), dim=1)
        cur_length = input_ids.shape[1]

    # Simple greedy decoding loop
    while cur_length < max_length:
        logits = model(input_ids).logits
        next_token_logits = logits[:, -1, :]
        next_tokens = torch.argmax(next_token_logits, dim=-1)
        input_ids = torch.cat((input_ids, next_tokens[:, None]), dim=-1)
        cur_length += 1

    return input_ids
```

Follow the recommended practices below to ensure your custom generation method works as expected.
- Feel free to reuse the logic for validation and input preparation in the original [`~GenerationMixin.generate`].
- Pin the `transformers` version in the requirements if you use any private method/attribute in `model`.
- Consider adding model validation, input validation, or even a separate test file to help users sanity-check your code in their environment.

Your custom `generate` method can relative import code from the `custom_generate` folder. For example, if you have a `utils.py` file, you can import it like this:

```py
from .utils import some_function
```

Only relative imports from the same-level `custom_generate` folder are supported. Parent/sibling folder imports are not valid. The `custom_generate` argument also works locally with any directory that contains a `custom_generate` structure. This is the recommended workflow for developing your custom generation method.


#### requirements.txt

You can optionally specify additional Python requirements in a `requirements.txt` file inside the `custom_generate` folder. These are checked at runtime and an exception will be thrown if they're missing, nudging users to update their environment accordingly.

#### README.md

The root level `README.md` in the model repository usually describes the model therein. However, since the focus of the repository is the custom generation method, we highly recommend to shift its focus towards describing the custom generation method. In addition to a description of the method, we recommend documenting any input and/or output differences to the original [`~GenerationMixin.generate`]. This way, users can focus on what's new, and rely on Transformers docs for generic implementation details.

For discoverability, we highly recommend you to add the `custom_generate` tag to your repository. To do so, the top of your `README.md` file should look like the example below. After you push the file, you should see the tag in your repository!

```
---
library_name: transformers
tags:
  - custom_generate
---

(your markdown content here)
```

Recommended practices:
- Document input and output differences in [`~GenerationMixin.generate`].
- Add self-contained examples to enable quick experimentation.
- Describe soft-requirements such as if the method only works well with a certain family of models.

<<<<<<< HEAD
### Reusing `generate`’s input preparation

If you're adding a new decoding loop, you might want to preserve the input preparation present in `generate` (batch expansion, attention masks, logits processors, stopping criteria, etc.). You can also pass a **callable** to `custom_generate` to reuse [`~GenerationMixin.generate`]’s full preparation pipeline while overriding only the decoding loop.

```py
def custom_loop(model, input_ids, attention_mask, logits_processor, stopping_criteria, generation_config, **model_kwargs):
    next_tokens = input_ids
    while input_ids.shape[1] < stopping_criteria[0].max_length:
        logits = model(next_tokens, attention_mask=attention_mask, **model_kwargs).logits
        next_token_logits = logits_processor(input_ids, logits[:, -1, :])
        next_tokens = torch.argmax(next_token_logits, dim=-1)[:, None]
        input_ids = torch.cat((input_ids, next_tokens), dim=-1)
        attention_mask = torch.cat((attention_mask, torch.ones_like(next_tokens)), dim=-1)
    return input_ids

output = model.generate(
    **inputs,
    custom_generate=custom_loop,
    max_new_tokens=10,
)
```

> [!TIP]
> If you publish a `custom_generate` repository, your `generate` implementation can itself define a callable and pass it to `model.generate()`. This lets you customize the decoding loop while still benefiting from Transformers’ built-in input preparation logic.
=======
### Finding custom generation methods

You can find all custom generation methods by [searching for their custom tag.](https://huggingface.co/models?other=custom_generate), `custom_generate`. In addition to the tag, we curate two collections of `custom_generate` methods:
- [Custom generation methods - Community](https://huggingface.co/collections/transformers-community/custom-generation-methods-community-6888fb1da0efbc592d3a8ab6) -- a collection of powerful methods contributed by the community;
- [Custom generation methods - Tutorials](https://huggingface.co/collections/transformers-community/custom-generation-methods-tutorials-6823589657a94940ea02cfec) -- a collection of reference implementations for methods that previously were part of `transformers`, as well as tutorials for `custom_generate`.
>>>>>>> 8d19231b

## Resources

Read the [How to generate text: using different decoding methods for language generation with Transformers](https://huggingface.co/blog/how-to-generate) blog post for an explanation of how common decoding strategies work.<|MERGE_RESOLUTION|>--- conflicted
+++ resolved
@@ -504,7 +504,6 @@
 - Add self-contained examples to enable quick experimentation.
 - Describe soft-requirements such as if the method only works well with a certain family of models.
 
-<<<<<<< HEAD
 ### Reusing `generate`’s input preparation
 
 If you're adding a new decoding loop, you might want to preserve the input preparation present in `generate` (batch expansion, attention masks, logits processors, stopping criteria, etc.). You can also pass a **callable** to `custom_generate` to reuse [`~GenerationMixin.generate`]’s full preparation pipeline while overriding only the decoding loop.
@@ -529,13 +528,12 @@
 
 > [!TIP]
 > If you publish a `custom_generate` repository, your `generate` implementation can itself define a callable and pass it to `model.generate()`. This lets you customize the decoding loop while still benefiting from Transformers’ built-in input preparation logic.
-=======
+
 ### Finding custom generation methods
 
 You can find all custom generation methods by [searching for their custom tag.](https://huggingface.co/models?other=custom_generate), `custom_generate`. In addition to the tag, we curate two collections of `custom_generate` methods:
 - [Custom generation methods - Community](https://huggingface.co/collections/transformers-community/custom-generation-methods-community-6888fb1da0efbc592d3a8ab6) -- a collection of powerful methods contributed by the community;
 - [Custom generation methods - Tutorials](https://huggingface.co/collections/transformers-community/custom-generation-methods-tutorials-6823589657a94940ea02cfec) -- a collection of reference implementations for methods that previously were part of `transformers`, as well as tutorials for `custom_generate`.
->>>>>>> 8d19231b
 
 ## Resources
 
