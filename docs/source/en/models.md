--- conflicted
+++ resolved
@@ -45,47 +45,7 @@
 1. A barebones model, like [`AutoModel`] or [`LlamaModel`], that outputs hidden states.
 2. A model with a specific *head* attached, like [`AutoModelForCausalLM`] or [`LlamaForCausalLM`], for performing specific tasks.
 
-<<<<<<< HEAD
-=======
-For each model type, there is a separate class for each machine learning framework (PyTorch, TensorFlow, Flax). Pick the corresponding prefix for the framework you're using.
-
-<hfoptions id="backend">
-<hfoption id="PyTorch">
-
-```py
-from transformers import AutoModelForCausalLM, MistralForCausalLM
-
-# load with AutoClass or model-specific class
-model = AutoModelForCausalLM.from_pretrained("mistralai/Mistral-7B-v0.1", dtype="auto", device_map="auto")
-model = MistralForCausalLM.from_pretrained("mistralai/Mistral-7B-v0.1", dtype="auto", device_map="auto")
-```
-
-</hfoption>
-<hfoption id="TensorFlow">
-
-```py
-from transformers import TFAutoModelForCausalLM, TFMistralForCausalLM
-
-# load with AutoClass or model-specific class
-model = TFAutoModelForCausalLM.from_pretrained("mistralai/Mistral-7B-v0.1")
-model = TFMistralForCausalLM.from_pretrained("mistralai/Mistral-7B-v0.1")
-```
-
-</hfoption>
-<hfoption id="Flax">
-
-```py
-from transformers import FlaxAutoModelForCausalLM, FlaxMistralForCausalLM
-
-# load with AutoClass or model-specific class
-model = FlaxAutoModelForCausalLM.from_pretrained("mistralai/Mistral-7B-v0.1")
-model = FlaxMistralForCausalLM.from_pretrained("mistralai/Mistral-7B-v0.1")
-```
-
-</hfoption>
-</hfoptions>
-
->>>>>>> d8f6d379
+
 ## Model classes
 
 To get a pretrained model, you need to load the weights into the model. This is done by calling [`~PreTrainedModel.from_pretrained`] which accepts weights from the Hugging Face Hub or a local directory.
