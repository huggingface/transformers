<!--Copyright 2020 The HuggingFace Team. All rights reserved.

Licensed under the Apache License, Version 2.0 (the "License"); you may not use this file except in compliance with
the License. You may obtain a copy of the License at

http://www.apache.org/licenses/LICENSE-2.0

Unless required by applicable law or agreed to in writing, software distributed under the License is distributed on
an "AS IS" BASIS, WITHOUT WARRANTIES OR CONDITIONS OF ANY KIND, either express or implied. See the License for the
specific language governing permissions and limitations under the License.

⚠️ Note that this file is in Markdown but contain specific syntax for our doc-builder (similar to MDX) that may not be
rendered properly in your Markdown viewer.

-->

# 用于生成的工具

此页面列出了所有由 [`~generation.GenerationMixin.generate`]。

## 生成输出

[`~generation.GenerationMixin.generate`] 的输出是 [`~utils.ModelOutput`] 的一个子类的实例。这个输出是一种包含 [`~generation.GenerationMixin.generate`] 返回的所有信息数据结构，但也可以作为元组或字典使用。
这里是一个例子：


```python
from transformers import GPT2Tokenizer, GPT2LMHeadModel

tokenizer = GPT2Tokenizer.from_pretrained("openai-community/gpt2")
model = GPT2LMHeadModel.from_pretrained("openai-community/gpt2")

inputs = tokenizer("Hello, my dog is cute and ", return_tensors="pt")
generation_output = model.generate(**inputs, return_dict_in_generate=True, output_scores=True)
```

`generation_output` 的对象是 [`~generation.GenerateDecoderOnlyOutput`] 的一个实例，从该类的文档中我们可以看到，这意味着它具有以下属性：

- `sequences`: 生成的tokens序列
- `scores`（可选）: 每个生成步骤的语言建模头的预测分数
- `hidden_states`（可选）: 每个生成步骤模型的hidden states
- `attentions`（可选）: 每个生成步骤模型的注意力权重

在这里，由于我们传递了 `output_scores=True`，我们具有 `scores` 属性。但我们没有 `hidden_states` 和 `attentions`，因为没有传递 `output_hidden_states=True` 或 `output_attentions=True`。

您可以像通常一样访问每个属性，如果该属性未被模型返回，则将获得 `None`。例如，在这里 `generation_output.scores` 是语言建模头的所有生成预测分数，而 `generation_output.attentions` 为 `None`。

当我们将 `generation_output` 对象用作元组时，它只保留非 `None` 值的属性。例如，在这里它有两个元素，`loss` 然后是 `logits`，所以


```python
generation_output[:2]
```

将返回元组`(generation_output.sequences, generation_output.scores)`。

当我们将`generation_output`对象用作字典时，它只保留非`None`的属性。例如，它有两个键，分别是`sequences`和`scores`。

我们在此记录所有输出类型。


### PyTorch

[[autodoc]] generation.GenerateDecoderOnlyOutput

[[autodoc]] generation.GenerateEncoderDecoderOutput

[[autodoc]] generation.GenerateBeamDecoderOnlyOutput

[[autodoc]] generation.GenerateBeamEncoderDecoderOutput

### TensorFlow

[[autodoc]] generation.TFGreedySearchEncoderDecoderOutput

[[autodoc]] generation.TFGreedySearchDecoderOnlyOutput

[[autodoc]] generation.TFSampleEncoderDecoderOutput

[[autodoc]] generation.TFSampleDecoderOnlyOutput

[[autodoc]] generation.TFBeamSearchEncoderDecoderOutput

[[autodoc]] generation.TFBeamSearchDecoderOnlyOutput

[[autodoc]] generation.TFBeamSampleEncoderDecoderOutput

[[autodoc]] generation.TFBeamSampleDecoderOnlyOutput

[[autodoc]] generation.TFContrastiveSearchEncoderDecoderOutput

[[autodoc]] generation.TFContrastiveSearchDecoderOnlyOutput

### FLAX

[[autodoc]] generation.FlaxSampleOutput

[[autodoc]] generation.FlaxGreedySearchOutput

[[autodoc]] generation.FlaxBeamSearchOutput

## LogitsProcessor

[`LogitsProcessor`] 可以用于修改语言模型头的预测分数以进行生成


### PyTorch

[[autodoc]] AlternatingCodebooksLogitsProcessor
    - __call__

[[autodoc]] ClassifierFreeGuidanceLogitsProcessor
    - __call__

[[autodoc]] EncoderNoRepeatNGramLogitsProcessor
    - __call__

[[autodoc]] EncoderRepetitionPenaltyLogitsProcessor
    - __call__

[[autodoc]] EpsilonLogitsWarper
    - __call__

[[autodoc]] EtaLogitsWarper
    - __call__

[[autodoc]] ExponentialDecayLengthPenalty
    - __call__

[[autodoc]] ForcedBOSTokenLogitsProcessor
    - __call__

[[autodoc]] ForcedEOSTokenLogitsProcessor
    - __call__

[[autodoc]] InfNanRemoveLogitsProcessor
    - __call__

[[autodoc]] LogitNormalization
    - __call__

[[autodoc]] LogitsProcessor
    - __call__

[[autodoc]] LogitsProcessorList
    - __call__

[[autodoc]] MinLengthLogitsProcessor
    - __call__

[[autodoc]] MinNewTokensLengthLogitsProcessor
    - __call__

[[autodoc]] NoBadWordsLogitsProcessor
    - __call__

[[autodoc]] NoRepeatNGramLogitsProcessor
    - __call__

[[autodoc]] PrefixConstrainedLogitsProcessor
    - __call__

[[autodoc]] RepetitionPenaltyLogitsProcessor
    - __call__

[[autodoc]] SequenceBiasLogitsProcessor
    - __call__

[[autodoc]] SuppressTokensAtBeginLogitsProcessor
    - __call__

[[autodoc]] SuppressTokensLogitsProcessor
    - __call__

[[autodoc]] TemperatureLogitsWarper
    - __call__

[[autodoc]] TopKLogitsWarper
    - __call__

[[autodoc]] TopPLogitsWarper
    - __call__

[[autodoc]] TypicalLogitsWarper
    - __call__

[[autodoc]] UnbatchedClassifierFreeGuidanceLogitsProcessor
    - __call__

[[autodoc]] WhisperTimeStampLogitsProcessor
    - __call__

### TensorFlow

[[autodoc]] TFForcedBOSTokenLogitsProcessor
    - __call__

[[autodoc]] TFForcedEOSTokenLogitsProcessor
    - __call__

[[autodoc]] TFForceTokensLogitsProcessor
    - __call__

[[autodoc]] TFLogitsProcessor
    - __call__

[[autodoc]] TFLogitsProcessorList
    - __call__

[[autodoc]] TFLogitsWarper
    - __call__

[[autodoc]] TFMinLengthLogitsProcessor
    - __call__

[[autodoc]] TFNoBadWordsLogitsProcessor
    - __call__

[[autodoc]] TFNoRepeatNGramLogitsProcessor
    - __call__

[[autodoc]] TFRepetitionPenaltyLogitsProcessor
    - __call__

[[autodoc]] TFSuppressTokensAtBeginLogitsProcessor
    - __call__

[[autodoc]] TFSuppressTokensLogitsProcessor
    - __call__

[[autodoc]] TFTemperatureLogitsWarper
    - __call__

[[autodoc]] TFTopKLogitsWarper
    - __call__

[[autodoc]] TFTopPLogitsWarper
    - __call__

### FLAX

[[autodoc]] FlaxForcedBOSTokenLogitsProcessor
    - __call__

[[autodoc]] FlaxForcedEOSTokenLogitsProcessor
    - __call__

[[autodoc]] FlaxForceTokensLogitsProcessor
    - __call__

[[autodoc]] FlaxLogitsProcessor
    - __call__

[[autodoc]] FlaxLogitsProcessorList
    - __call__

[[autodoc]] FlaxLogitsWarper
    - __call__

[[autodoc]] FlaxMinLengthLogitsProcessor
    - __call__

[[autodoc]] FlaxSuppressTokensAtBeginLogitsProcessor
    - __call__

[[autodoc]] FlaxSuppressTokensLogitsProcessor
    - __call__

[[autodoc]] FlaxTemperatureLogitsWarper
    - __call__

[[autodoc]] FlaxTopKLogitsWarper
    - __call__

[[autodoc]] FlaxTopPLogitsWarper
    - __call__

[[autodoc]] FlaxWhisperTimeStampLogitsProcessor
    - __call__

## StoppingCriteria

可以使用[`StoppingCriteria`]来更改停止生成的时间（除了EOS token以外的方法）。请注意，这仅适用于我们的PyTorch实现。


[[autodoc]] StoppingCriteria
    - __call__

[[autodoc]] StoppingCriteriaList
    - __call__

[[autodoc]] MaxLengthCriteria
    - __call__

[[autodoc]] MaxTimeCriteria
    - __call__

<<<<<<< HEAD
=======
## Constraints

可以使用[`Constraint`]来强制生成结果包含输出中的特定tokens或序列。请注意，这仅适用于我们的PyTorch实现。

[[autodoc]] Constraint

[[autodoc]] PhrasalConstraint

[[autodoc]] DisjunctiveConstraint

[[autodoc]] ConstraintListState

## BeamSearch

[[autodoc]] BeamScorer
    - process
    - finalize

[[autodoc]] ConstrainedBeamSearchScorer
    - process
    - finalize

>>>>>>> c17bf304
## Streamers

[[autodoc]] TextStreamer

[[autodoc]] TextIteratorStreamer<|MERGE_RESOLUTION|>--- conflicted
+++ resolved
@@ -295,8 +295,6 @@
 [[autodoc]] MaxTimeCriteria
     - __call__
 
-<<<<<<< HEAD
-=======
 ## Constraints
 
 可以使用[`Constraint`]来强制生成结果包含输出中的特定tokens或序列。请注意，这仅适用于我们的PyTorch实现。
@@ -309,17 +307,6 @@
 
 [[autodoc]] ConstraintListState
 
-## BeamSearch
-
-[[autodoc]] BeamScorer
-    - process
-    - finalize
-
-[[autodoc]] ConstrainedBeamSearchScorer
-    - process
-    - finalize
-
->>>>>>> c17bf304
 ## Streamers
 
 [[autodoc]] TextStreamer
