--- conflicted
+++ resolved
@@ -265,11 +265,8 @@
 and isn't part of any public documentation. We're removing it for now and ask you to please let us know in case
 this is a method you are using; in which case we should bring it back with better support.
 
-<<<<<<< HEAD
-=======
 Linked PR: https://github.com/huggingface/transformers/pull/42447
 
->>>>>>> 08a40495
 ## Environment variables
 
 - Legacy environment variables like `TRANSFORMERS_CACHE`, `PYTORCH_TRANSFORMERS_CACHE`, and `PYTORCH_PRETRAINED_BERT_CACHE` have been removed. Please use `HF_HOME` instead.
