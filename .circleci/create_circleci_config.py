# coding=utf-8
# Copyright 2022 The HuggingFace Inc. team.
#
# Licensed under the Apache License, Version 2.0 (the "License");
# you may not use this file except in compliance with the License.
# You may obtain a copy of the License at
#
#     http://www.apache.org/licenses/LICENSE-2.0
#
# Unless required by applicable law or agreed to in writing, software
# distributed under the License is distributed on an "AS IS" BASIS,
# WITHOUT WARRANTIES OR CONDITIONS OF ANY KIND, either express or implied.
# See the License for the specific language governing permissions and
# limitations under the License.

import argparse
import copy
import glob
import os
from dataclasses import dataclass
<<<<<<< HEAD
from typing import Any, Dict, List, Optional
=======
from typing import Any, Optional
>>>>>>> dfc23038

import yaml


COMMON_ENV_VARIABLES = {
    "OMP_NUM_THREADS": 1,
    "TRANSFORMERS_IS_CI": True,
    "PYTEST_TIMEOUT": 120,
    "RUN_PIPELINE_TESTS": False,
    # will be adjust in `CircleCIJob.to_dict`.
    "RUN_FLAKY": True,
}
# Disable the use of {"s": None} as the output is way too long, causing the navigation on CircleCI impractical
COMMON_PYTEST_OPTIONS = {"max-worker-restart": 0, "vvv": None, "rsfE":None}
DEFAULT_DOCKER_IMAGE = [{"image": "cimg/python:3.8.12"}]

# Strings that commonly appear in the output of flaky tests when they fail. These are used with `pytest-rerunfailures`
# to rerun the tests that match these patterns.
FLAKY_TEST_FAILURE_PATTERNS = [
    "OSError",  # Machine/connection transient error
    "Timeout",  # Machine/connection transient error
    "ConnectionError",  # Connection transient error
    "FileNotFoundError",  # Raised by `datasets` on Hub failures
    "PIL.UnidentifiedImageError",  # Raised by `PIL.Image.open` on connection issues
    "HTTPError",  # Also catches HfHubHTTPError
    "AssertionError: Tensor-likes are not close!",  # `torch.testing.assert_close`, we might have unlucky random values
    # TODO: error downloading tokenizer's `merged.txt` from hub can cause all the exceptions below. Throw and handle
    # them under a single message.
    "TypeError: expected str, bytes or os.PathLike object, not NoneType",
    "TypeError: stat: path should be string, bytes, os.PathLike or integer, not NoneType",
    "Converting from Tiktoken failed",
    "KeyError: <class ",
    "TypeError: not a string",
]


class EmptyJob:
    job_name = "empty"

    def to_dict(self):
        steps = [{"run": 'ls -la'}]
        if self.job_name == "collection_job":
            steps.extend(
                [
                    "checkout",
                    {"run": "pip install requests || true"},
                    {"run": """while [[ $(curl --location --request GET "https://circleci.com/api/v2/workflow/$CIRCLE_WORKFLOW_ID/job" --header "Circle-Token: $CCI_TOKEN"| jq -r '.items[]|select(.name != "collection_job")|.status' | grep -c "running") -gt 0 ]]; do sleep 5; done || true"""},
                    {"run": 'python utils/process_circleci_workflow_test_reports.py --workflow_id $CIRCLE_WORKFLOW_ID || true'},
                    {"store_artifacts": {"path": "outputs"}},
                    {"run": 'echo "All required jobs have now completed"'},
                ]
            )

        return {
            "docker": copy.deepcopy(DEFAULT_DOCKER_IMAGE),
            "resource_class": "small",
            "steps": steps,
        }


@dataclass
class CircleCIJob:
    name: str
    additional_env: dict[str, Any] = None
    docker_image: list[dict[str, str]] = None
    install_steps: list[str] = None
    marker: Optional[str] = None
    parallelism: Optional[int] = 0
    pytest_num_workers: int = 8
    pytest_options: dict[str, Any] = None
    resource_class: Optional[str] = "xlarge"
    tests_to_run: Optional[list[str]] = None
    num_test_files_per_worker: Optional[int] = 10
    # This should be only used for doctest job!
    command_timeout: Optional[int] = None

    def __post_init__(self):
        # Deal with defaults for mutable attributes.
        if self.additional_env is None:
            self.additional_env = {}
        if self.docker_image is None:
            # Let's avoid changing the default list and make a copy.
            self.docker_image = copy.deepcopy(DEFAULT_DOCKER_IMAGE)
        else:
            # BIG HACK WILL REMOVE ONCE FETCHER IS UPDATED
            print(os.environ.get("GIT_COMMIT_MESSAGE"))
            if "[build-ci-image]" in os.environ.get("GIT_COMMIT_MESSAGE", "") or os.environ.get("GIT_COMMIT_MESSAGE", "") == "dev-ci":
                self.docker_image[0]["image"] = f"{self.docker_image[0]['image']}:dev"
            print(f"Using {self.docker_image} docker image")
        if self.install_steps is None:
            self.install_steps = ["uv pip install ."]
        # Use a custom patched pytest to force exit the process at the end, to avoid `Too long with no output (exceeded 10m0s): context deadline exceeded`
        self.install_steps.append("uv pip install git+https://github.com/ydshieh/pytest.git@8.4.1-ydshieh")
        if self.pytest_options is None:
            self.pytest_options = {}
        if isinstance(self.tests_to_run, str):
            self.tests_to_run = [self.tests_to_run]
        else:
            test_file = os.path.join("test_preparation" , f"{self.job_name}_test_list.txt")
            print("Looking for ", test_file)
            if os.path.exists(test_file):
                with open(test_file) as f:
                    expanded_tests = f.read().strip().split("\n")
                self.tests_to_run = expanded_tests
                print("Found:", expanded_tests)
            else:
                self.tests_to_run = []
                print("not Found")

    def to_dict(self):
        env = COMMON_ENV_VARIABLES.copy()
        # Do not run tests decorated by @is_flaky on pull requests
        env['RUN_FLAKY'] = os.environ.get("CIRCLE_PULL_REQUEST", "") == ""
        env.update(self.additional_env)

        job = {
            "docker": self.docker_image,
            "environment": env,
        }
        if self.resource_class is not None:
            job["resource_class"] = self.resource_class

        all_options = {**COMMON_PYTEST_OPTIONS, **self.pytest_options}
        pytest_flags = [f"--{key}={value}" if (value is not None or key in ["doctest-modules"]) else f"-{key}" for key, value in all_options.items()]
        pytest_flags.append(
            f"--make-reports={self.name}" if "examples" in self.name else f"--make-reports=tests_{self.name}"
        )
                # Examples special case: we need to download NLTK files in advance to avoid cuncurrency issues
        timeout_cmd = f"timeout {self.command_timeout} " if self.command_timeout else ""
        marker_cmd = f"-m '{self.marker}'" if self.marker is not None else ""
        junit_flags = " -p no:warning -o junit_family=xunit1 --junitxml=test-results/junit.xml"
        joined_flaky_patterns = "|".join(FLAKY_TEST_FAILURE_PATTERNS)
        repeat_on_failure_flags = f"--reruns 5 --reruns-delay 2 --only-rerun '({joined_flaky_patterns})'"
        parallel = f' << pipeline.parameters.{self.job_name}_parallelism >> '
        steps = [
            "checkout",
            {"attach_workspace": {"at": "test_preparation"}},
            {"run": "apt-get update && apt-get install -y curl"},
            {"run": " && ".join(self.install_steps)},
            {"run": {"name": "Download NLTK files", "command": """python -c "import nltk; nltk.download('punkt', quiet=True)" """} if "example" in self.name else "echo Skipping"},
            {"run": {
                    "name": "Show installed libraries and their size",
                    "command": """du -h -d 1 "$(pip -V | cut -d ' ' -f 4 | sed 's/pip//g')" | grep -vE "dist-info|_distutils_hack|__pycache__" | sort -h | tee installed.txt || true"""}
            },
            {"run": {
                "name": "Show installed libraries and their versions",
                "command": """pip list --format=freeze | tee installed.txt || true"""}
            },
            {"run": {
                "name": "Show biggest libraries",
                "command": """dpkg-query --show --showformat='${Installed-Size}\t${Package}\n' | sort -rh | head -25 | sort -h | awk '{ package=$2; sub(".*/", "", package); printf("%.5f GB %s\n", $1/1024/1024, package)}' || true"""}
            },
            {"run": {"name": "Create `test-results` directory", "command": "mkdir test-results"}},
            {"run": {"name": "Get files to test", "command":f'curl -L -o {self.job_name}_test_list.txt <<pipeline.parameters.{self.job_name}_test_list>> --header "Circle-Token: $CIRCLE_TOKEN"' if self.name != "pr_documentation_tests" else 'echo "Skipped"'}},
                        {"run": {"name": "Split tests across parallel nodes: show current parallel tests",
                    "command": f"TESTS=$(circleci tests split  --split-by=timings {self.job_name}_test_list.txt) && echo $TESTS > splitted_tests.txt && echo $TESTS | tr ' ' '\n'" if self.parallelism else f"awk '{{printf \"%s \", $0}}' {self.job_name}_test_list.txt > splitted_tests.txt"
                    }
            },
            # During the CircleCI docker images build time, we might already (or not) download the data.
            # If it's done already, the files are inside the directory `/test_data/`.
            {"run": {"name": "fetch hub objects before pytest", "command": "cp -r /test_data/* . 2>/dev/null || true; python3 utils/fetch_hub_objects_for_ci.py"}},
            {"run": {
                "name": "Run tests",
                "command": f"({timeout_cmd} python3 -m pytest {marker_cmd} -n {self.pytest_num_workers} {junit_flags} {repeat_on_failure_flags} {' '.join(pytest_flags)} $(cat splitted_tests.txt) | tee tests_output.txt)"}
            },
            {"run":
                {
                    "name": "Check for test crashes",
                    "when": "always",
                    "command": """if [ ! -f tests_output.txt ]; then
                            echo "ERROR: tests_output.txt does not exist - tests may not have run properly"
                            exit 1
                        elif grep -q "crashed and worker restarting disabled" tests_output.txt; then
                            echo "ERROR: Worker crash detected in test output"
                            echo "Found: crashed and worker restarting disabled"
                            exit 1
                        else
                            echo "Tests output file exists and no worker crashes detected"
                        fi"""
                },
            },
            {"run": {"name": "Expand to show skipped tests", "when": "always", "command": "python3 .circleci/parse_test_outputs.py --file tests_output.txt --skip"}},
            {"run": {"name": "Failed tests: show reasons",   "when": "always", "command": "python3 .circleci/parse_test_outputs.py --file tests_output.txt --fail"}},
            {"run": {"name": "Errors",                       "when": "always", "command": "python3 .circleci/parse_test_outputs.py --file tests_output.txt --errors"}},
            {"store_test_results": {"path": "test-results"}},
            {"store_artifacts": {"path": "test-results/junit.xml"}},
            {"store_artifacts": {"path": "reports"}},
            {"store_artifacts": {"path": "tests.txt"}},
            {"store_artifacts": {"path": "splitted_tests.txt"}},
            {"store_artifacts": {"path": "installed.txt"}},
        ]
        if self.parallelism:
            job["parallelism"] = parallel
        job["steps"] = steps
        return job

    @property
    def job_name(self):
        return self.name if ("examples" in self.name or "pipeline" in self.name or "pr_documentation" in self.name) else f"tests_{self.name}"


# JOBS
torch_job = CircleCIJob(
    "torch",
    docker_image=[{"image": "huggingface/transformers-torch-light"}],
    marker="not generate",
    parallelism=6,
)

generate_job = CircleCIJob(
    "generate",
    docker_image=[{"image": "huggingface/transformers-torch-light"}],
    # networkx==3.3 (after #36957) cause some issues
    # TODO: remove this once it works directly
    install_steps=["uv pip install ."],
    marker="generate",
    parallelism=6,
)

tokenization_job = CircleCIJob(
    "tokenization",
    docker_image=[{"image": "huggingface/transformers-torch-light"}],
    parallelism=8,
)

processor_job = CircleCIJob(
    "processors",
    docker_image=[{"image": "huggingface/transformers-torch-light"}],
    parallelism=8,
)

pipelines_torch_job = CircleCIJob(
    "pipelines_torch",
    additional_env={"RUN_PIPELINE_TESTS": True},
    docker_image=[{"image":"huggingface/transformers-torch-light"}],
    marker="is_pipeline_test",
    parallelism=4,
)

custom_tokenizers_job = CircleCIJob(
    "custom_tokenizers",
    additional_env={"RUN_CUSTOM_TOKENIZERS": True},
    docker_image=[{"image": "huggingface/transformers-custom-tokenizers"}],
)

examples_torch_job = CircleCIJob(
    "examples_torch",
    additional_env={"OMP_NUM_THREADS": 8},
    docker_image=[{"image":"huggingface/transformers-examples-torch"}],
    # TODO @ArthurZucker remove this once docker is easier to build
    install_steps=["uv pip install . && uv pip install -r examples/pytorch/_tests_requirements.txt"],
    pytest_num_workers=4,
)

hub_job = CircleCIJob(
    "hub",
    additional_env={"HUGGINGFACE_CO_STAGING": True},
    docker_image=[{"image":"huggingface/transformers-torch-light"}],
    install_steps=[
        'uv pip install .',
        'git config --global user.email "ci@dummy.com"',
        'git config --global user.name "ci"',
    ],
    marker="is_staging_test",
    pytest_num_workers=2,
    resource_class="medium",
)

exotic_models_job = CircleCIJob(
    "exotic_models",
    docker_image=[{"image":"huggingface/transformers-exotic-models"}],
    parallelism=4,
    pytest_options={"durations": 100},
)

repo_utils_job = CircleCIJob(
    "repo_utils",
    docker_image=[{"image":"huggingface/transformers-consistency"}],
    pytest_num_workers=4,
    resource_class="large",
)

non_model_job = CircleCIJob(
    "non_model",
    docker_image=[{"image": "huggingface/transformers-torch-light"}],
    # networkx==3.3 (after #36957) cause some issues
    # TODO: remove this once it works directly
    install_steps=["uv pip install .[serving]"],
    marker="not generate",
    parallelism=6,
)


# We also include a `dummy.py` file in the files to be doc-tested to prevent edge case failure. Otherwise, the pytest
# hangs forever during test collection while showing `collecting 0 items / 21 errors`. (To see this, we have to remove
# the bash output redirection.)
py_command = 'from utils.tests_fetcher import get_doctest_files; to_test = get_doctest_files() + ["dummy.py"]; to_test = " ".join(to_test); print(to_test)'
py_command = f"$(python3 -c '{py_command}')"
command = f'echo """{py_command}""" > pr_documentation_tests_temp.txt'
doc_test_job = CircleCIJob(
    "pr_documentation_tests",
    docker_image=[{"image":"huggingface/transformers-consistency"}],
    additional_env={"TRANSFORMERS_VERBOSITY": "error", "DATASETS_VERBOSITY": "error", "SKIP_CUDA_DOCTEST": "1"},
    install_steps=[
        # Add an empty file to keep the test step running correctly even no file is selected to be tested.
        "uv pip install .",
        "touch dummy.py",
        command,
        "cat pr_documentation_tests_temp.txt",
        "tail -n1 pr_documentation_tests_temp.txt | tee pr_documentation_tests_test_list.txt"
    ],
    tests_to_run="$(cat pr_documentation_tests.txt)",  # noqa
    pytest_options={"-doctest-modules": None, "doctest-glob": "*.md", "dist": "loadfile", "rvsA": None},
    command_timeout=1200,  # test cannot run longer than 1200 seconds
    pytest_num_workers=1,
)

REGULAR_TESTS = [torch_job, hub_job, tokenization_job, processor_job, generate_job, non_model_job] # fmt: skip
EXAMPLES_TESTS = [examples_torch_job]
PIPELINE_TESTS = [pipelines_torch_job]
REPO_UTIL_TESTS = [repo_utils_job]
DOC_TESTS = [doc_test_job]
ALL_TESTS = REGULAR_TESTS + EXAMPLES_TESTS + PIPELINE_TESTS + REPO_UTIL_TESTS + DOC_TESTS + [custom_tokenizers_job] + [exotic_models_job]  # fmt: skip


def create_circleci_config(folder=None):
    if folder is None:
        folder = os.getcwd()
    os.environ["test_preparation_dir"] = folder
    jobs = [k for k in ALL_TESTS if os.path.isfile(os.path.join("test_preparation" , f"{k.job_name}_test_list.txt") )]
    print("The following jobs will be run ", jobs)

    if len(jobs) == 0:
        jobs = [EmptyJob()]
    else:
        print("Full list of job name inputs", {j.job_name + "_test_list":{"type":"string", "default":''} for j in jobs})
        # Add a job waiting all the test jobs and aggregate their test summary files at the end
        collection_job = EmptyJob()
        collection_job.job_name = "collection_job"
        jobs = [collection_job] + jobs

    config = {
        "version": "2.1",
        "parameters": {
            # Only used to accept the parameters from the trigger
            "nightly": {"type": "boolean", "default": False},
            # Only used to accept the parameters from GitHub Actions trigger
            "GHA_Actor": {"type": "string", "default": ""},
            "GHA_Action": {"type": "string", "default": ""},
            "GHA_Event": {"type": "string", "default": ""},
            "GHA_Meta": {"type": "string", "default": ""},
            "tests_to_run": {"type": "string", "default": ""},
            **{j.job_name + "_test_list":{"type":"string", "default":''} for j in jobs},
            **{j.job_name + "_parallelism":{"type":"integer", "default":1} for j in jobs},
        },
        "jobs": {j.job_name: j.to_dict() for j in jobs}
    }
    if "CIRCLE_TOKEN" in os.environ:
        # For private forked repo. (e.g. new model addition)
        config["workflows"] = {"version": 2, "run_tests": {"jobs": [{j.job_name: {"context": ["TRANSFORMERS_CONTEXT"]}} for j in jobs]}}
    else:
        # For public repo. (e.g. `transformers`)
        config["workflows"] = {"version": 2, "run_tests": {"jobs": [j.job_name for j in jobs]}}
    with open(os.path.join(folder, "generated_config.yml"), "w") as f:
        f.write(yaml.dump(config, sort_keys=False, default_flow_style=False).replace("' << pipeline", " << pipeline").replace(">> '", " >>"))


if __name__ == "__main__":
    parser = argparse.ArgumentParser()
    parser.add_argument(
        "--fetcher_folder", type=str, default=None, help="Only test that all tests and modules are accounted for."
    )
    args = parser.parse_args()

    create_circleci_config(args.fetcher_folder)<|MERGE_RESOLUTION|>--- conflicted
+++ resolved
@@ -15,15 +15,11 @@
 
 import argparse
 import copy
+import os
+import random
+from dataclasses import dataclass
+from typing import Any, Dict, List, Optional
 import glob
-import os
-from dataclasses import dataclass
-<<<<<<< HEAD
-from typing import Any, Dict, List, Optional
-=======
-from typing import Any, Optional
->>>>>>> dfc23038
-
 import yaml
 
 
@@ -36,7 +32,7 @@
     "RUN_FLAKY": True,
 }
 # Disable the use of {"s": None} as the output is way too long, causing the navigation on CircleCI impractical
-COMMON_PYTEST_OPTIONS = {"max-worker-restart": 0, "vvv": None, "rsfE":None}
+COMMON_PYTEST_OPTIONS = {"max-worker-restart": 0, "vvv": None, "rsfE": None}
 DEFAULT_DOCKER_IMAGE = [{"image": "cimg/python:3.8.12"}]
 
 # Strings that commonly appear in the output of flaky tests when they fail. These are used with `pytest-rerunfailures`
@@ -63,14 +59,18 @@
     job_name = "empty"
 
     def to_dict(self):
-        steps = [{"run": 'ls -la'}]
+        steps = [{"run": "ls -la"}]
         if self.job_name == "collection_job":
             steps.extend(
                 [
                     "checkout",
                     {"run": "pip install requests || true"},
-                    {"run": """while [[ $(curl --location --request GET "https://circleci.com/api/v2/workflow/$CIRCLE_WORKFLOW_ID/job" --header "Circle-Token: $CCI_TOKEN"| jq -r '.items[]|select(.name != "collection_job")|.status' | grep -c "running") -gt 0 ]]; do sleep 5; done || true"""},
-                    {"run": 'python utils/process_circleci_workflow_test_reports.py --workflow_id $CIRCLE_WORKFLOW_ID || true'},
+                    {
+                        "run": """while [[ $(curl --location --request GET "https://circleci.com/api/v2/workflow/$CIRCLE_WORKFLOW_ID/job" --header "Circle-Token: $CCI_TOKEN"| jq -r '.items[]|select(.name != "collection_job")|.status' | grep -c "running") -gt 0 ]]; do sleep 5; done || true"""
+                    },
+                    {
+                        "run": "python utils/process_circleci_workflow_test_reports.py --workflow_id $CIRCLE_WORKFLOW_ID || true"
+                    },
                     {"store_artifacts": {"path": "outputs"}},
                     {"run": 'echo "All required jobs have now completed"'},
                 ]
@@ -109,7 +109,10 @@
         else:
             # BIG HACK WILL REMOVE ONCE FETCHER IS UPDATED
             print(os.environ.get("GIT_COMMIT_MESSAGE"))
-            if "[build-ci-image]" in os.environ.get("GIT_COMMIT_MESSAGE", "") or os.environ.get("GIT_COMMIT_MESSAGE", "") == "dev-ci":
+            if (
+                "[build-ci-image]" in os.environ.get("GIT_COMMIT_MESSAGE", "")
+                or os.environ.get("GIT_COMMIT_MESSAGE", "") == "dev-ci"
+            ):
                 self.docker_image[0]["image"] = f"{self.docker_image[0]['image']}:dev"
             print(f"Using {self.docker_image} docker image")
         if self.install_steps is None:
@@ -121,7 +124,7 @@
         if isinstance(self.tests_to_run, str):
             self.tests_to_run = [self.tests_to_run]
         else:
-            test_file = os.path.join("test_preparation" , f"{self.job_name}_test_list.txt")
+            test_file = os.path.join("test_preparation", f"{self.job_name}_test_list.txt")
             print("Looking for ", test_file)
             if os.path.exists(test_file):
                 with open(test_file) as f:
@@ -135,7 +138,7 @@
     def to_dict(self):
         env = COMMON_ENV_VARIABLES.copy()
         # Do not run tests decorated by @is_flaky on pull requests
-        env['RUN_FLAKY'] = os.environ.get("CIRCLE_PULL_REQUEST", "") == ""
+        env["RUN_FLAKY"] = os.environ.get("CIRCLE_PULL_REQUEST", "") == ""
         env.update(self.additional_env)
 
         job = {
@@ -146,50 +149,84 @@
             job["resource_class"] = self.resource_class
 
         all_options = {**COMMON_PYTEST_OPTIONS, **self.pytest_options}
-        pytest_flags = [f"--{key}={value}" if (value is not None or key in ["doctest-modules"]) else f"-{key}" for key, value in all_options.items()]
+        pytest_flags = [
+            f"--{key}={value}" if (value is not None or key in ["doctest-modules"]) else f"-{key}"
+            for key, value in all_options.items()
+        ]
         pytest_flags.append(
             f"--make-reports={self.name}" if "examples" in self.name else f"--make-reports=tests_{self.name}"
         )
-                # Examples special case: we need to download NLTK files in advance to avoid cuncurrency issues
+        # Examples special case: we need to download NLTK files in advance to avoid cuncurrency issues
         timeout_cmd = f"timeout {self.command_timeout} " if self.command_timeout else ""
         marker_cmd = f"-m '{self.marker}'" if self.marker is not None else ""
         junit_flags = " -p no:warning -o junit_family=xunit1 --junitxml=test-results/junit.xml"
         joined_flaky_patterns = "|".join(FLAKY_TEST_FAILURE_PATTERNS)
         repeat_on_failure_flags = f"--reruns 5 --reruns-delay 2 --only-rerun '({joined_flaky_patterns})'"
-        parallel = f' << pipeline.parameters.{self.job_name}_parallelism >> '
+        parallel = f" << pipeline.parameters.{self.job_name}_parallelism >> "
         steps = [
             "checkout",
             {"attach_workspace": {"at": "test_preparation"}},
             {"run": "apt-get update && apt-get install -y curl"},
             {"run": " && ".join(self.install_steps)},
-            {"run": {"name": "Download NLTK files", "command": """python -c "import nltk; nltk.download('punkt', quiet=True)" """} if "example" in self.name else "echo Skipping"},
-            {"run": {
+            {
+                "run": {
+                    "name": "Download NLTK files",
+                    "command": """python -c "import nltk; nltk.download('punkt', quiet=True)" """,
+                }
+                if "example" in self.name
+                else "echo Skipping"
+            },
+            {
+                "run": {
                     "name": "Show installed libraries and their size",
-                    "command": """du -h -d 1 "$(pip -V | cut -d ' ' -f 4 | sed 's/pip//g')" | grep -vE "dist-info|_distutils_hack|__pycache__" | sort -h | tee installed.txt || true"""}
-            },
-            {"run": {
-                "name": "Show installed libraries and their versions",
-                "command": """pip list --format=freeze | tee installed.txt || true"""}
-            },
-            {"run": {
-                "name": "Show biggest libraries",
-                "command": """dpkg-query --show --showformat='${Installed-Size}\t${Package}\n' | sort -rh | head -25 | sort -h | awk '{ package=$2; sub(".*/", "", package); printf("%.5f GB %s\n", $1/1024/1024, package)}' || true"""}
+                    "command": """du -h -d 1 "$(pip -V | cut -d ' ' -f 4 | sed 's/pip//g')" | grep -vE "dist-info|_distutils_hack|__pycache__" | sort -h | tee installed.txt || true""",
+                }
+            },
+            {
+                "run": {
+                    "name": "Show installed libraries and their versions",
+                    "command": """pip list --format=freeze | tee installed.txt || true""",
+                }
+            },
+            {
+                "run": {
+                    "name": "Show biggest libraries",
+                    "command": """dpkg-query --show --showformat='${Installed-Size}\t${Package}\n' | sort -rh | head -25 | sort -h | awk '{ package=$2; sub(".*/", "", package); printf("%.5f GB %s\n", $1/1024/1024, package)}' || true""",
+                }
             },
             {"run": {"name": "Create `test-results` directory", "command": "mkdir test-results"}},
-            {"run": {"name": "Get files to test", "command":f'curl -L -o {self.job_name}_test_list.txt <<pipeline.parameters.{self.job_name}_test_list>> --header "Circle-Token: $CIRCLE_TOKEN"' if self.name != "pr_documentation_tests" else 'echo "Skipped"'}},
-                        {"run": {"name": "Split tests across parallel nodes: show current parallel tests",
-                    "command": f"TESTS=$(circleci tests split  --split-by=timings {self.job_name}_test_list.txt) && echo $TESTS > splitted_tests.txt && echo $TESTS | tr ' ' '\n'" if self.parallelism else f"awk '{{printf \"%s \", $0}}' {self.job_name}_test_list.txt > splitted_tests.txt"
-                    }
+            {
+                "run": {
+                    "name": "Get files to test",
+                    "command": f'curl -L -o {self.job_name}_test_list.txt <<pipeline.parameters.{self.job_name}_test_list>> --header "Circle-Token: $CIRCLE_TOKEN"'
+                    if self.name != "pr_documentation_tests"
+                    else 'echo "Skipped"',
+                }
+            },
+            {
+                "run": {
+                    "name": "Split tests across parallel nodes: show current parallel tests",
+                    "command": f"TESTS=$(circleci tests split  --split-by=timings {self.job_name}_test_list.txt) && echo $TESTS > splitted_tests.txt && echo $TESTS | tr ' ' '\n'"
+                    if self.parallelism
+                    else f"awk '{{printf \"%s \", $0}}' {self.job_name}_test_list.txt > splitted_tests.txt",
+                }
             },
             # During the CircleCI docker images build time, we might already (or not) download the data.
             # If it's done already, the files are inside the directory `/test_data/`.
-            {"run": {"name": "fetch hub objects before pytest", "command": "cp -r /test_data/* . 2>/dev/null || true; python3 utils/fetch_hub_objects_for_ci.py"}},
-            {"run": {
-                "name": "Run tests",
-                "command": f"({timeout_cmd} python3 -m pytest {marker_cmd} -n {self.pytest_num_workers} {junit_flags} {repeat_on_failure_flags} {' '.join(pytest_flags)} $(cat splitted_tests.txt) | tee tests_output.txt)"}
-            },
-            {"run":
-                {
+            {
+                "run": {
+                    "name": "fetch hub objects before pytest",
+                    "command": "cp -r /test_data/* . 2>/dev/null || true; python3 utils/fetch_hub_objects_for_ci.py",
+                }
+            },
+            {
+                "run": {
+                    "name": "Run tests",
+                    "command": f"({timeout_cmd} python3 -m pytest {marker_cmd} -n {self.pytest_num_workers} {junit_flags} {repeat_on_failure_flags} {' '.join(pytest_flags)} $(cat splitted_tests.txt) | tee tests_output.txt)",
+                }
+            },
+            {
+                "run": {
                     "name": "Check for test crashes",
                     "when": "always",
                     "command": """if [ ! -f tests_output.txt ]; then
@@ -201,12 +238,30 @@
                             exit 1
                         else
                             echo "Tests output file exists and no worker crashes detected"
-                        fi"""
+                        fi""",
                 },
             },
-            {"run": {"name": "Expand to show skipped tests", "when": "always", "command": "python3 .circleci/parse_test_outputs.py --file tests_output.txt --skip"}},
-            {"run": {"name": "Failed tests: show reasons",   "when": "always", "command": "python3 .circleci/parse_test_outputs.py --file tests_output.txt --fail"}},
-            {"run": {"name": "Errors",                       "when": "always", "command": "python3 .circleci/parse_test_outputs.py --file tests_output.txt --errors"}},
+            {
+                "run": {
+                    "name": "Expand to show skipped tests",
+                    "when": "always",
+                    "command": "python3 .circleci/parse_test_outputs.py --file tests_output.txt --skip",
+                }
+            },
+            {
+                "run": {
+                    "name": "Failed tests: show reasons",
+                    "when": "always",
+                    "command": "python3 .circleci/parse_test_outputs.py --file tests_output.txt --fail",
+                }
+            },
+            {
+                "run": {
+                    "name": "Errors",
+                    "when": "always",
+                    "command": "python3 .circleci/parse_test_outputs.py --file tests_output.txt --errors",
+                }
+            },
             {"store_test_results": {"path": "test-results"}},
             {"store_artifacts": {"path": "test-results/junit.xml"}},
             {"store_artifacts": {"path": "reports"}},
@@ -221,7 +276,11 @@
 
     @property
     def job_name(self):
-        return self.name if ("examples" in self.name or "pipeline" in self.name or "pr_documentation" in self.name) else f"tests_{self.name}"
+        return (
+            self.name
+            if ("examples" in self.name or "pipeline" in self.name or "pr_documentation" in self.name)
+            else f"tests_{self.name}"
+        )
 
 
 # JOBS
@@ -257,7 +316,7 @@
 pipelines_torch_job = CircleCIJob(
     "pipelines_torch",
     additional_env={"RUN_PIPELINE_TESTS": True},
-    docker_image=[{"image":"huggingface/transformers-torch-light"}],
+    docker_image=[{"image": "huggingface/transformers-torch-light"}],
     marker="is_pipeline_test",
     parallelism=4,
 )
@@ -271,7 +330,7 @@
 examples_torch_job = CircleCIJob(
     "examples_torch",
     additional_env={"OMP_NUM_THREADS": 8},
-    docker_image=[{"image":"huggingface/transformers-examples-torch"}],
+    docker_image=[{"image": "huggingface/transformers-examples-torch"}],
     # TODO @ArthurZucker remove this once docker is easier to build
     install_steps=["uv pip install . && uv pip install -r examples/pytorch/_tests_requirements.txt"],
     pytest_num_workers=4,
@@ -280,9 +339,9 @@
 hub_job = CircleCIJob(
     "hub",
     additional_env={"HUGGINGFACE_CO_STAGING": True},
-    docker_image=[{"image":"huggingface/transformers-torch-light"}],
+    docker_image=[{"image": "huggingface/transformers-torch-light"}],
     install_steps=[
-        'uv pip install .',
+        "uv pip install .",
         'git config --global user.email "ci@dummy.com"',
         'git config --global user.name "ci"',
     ],
@@ -293,14 +352,14 @@
 
 exotic_models_job = CircleCIJob(
     "exotic_models",
-    docker_image=[{"image":"huggingface/transformers-exotic-models"}],
+    docker_image=[{"image": "huggingface/transformers-exotic-models"}],
     parallelism=4,
     pytest_options={"durations": 100},
 )
 
 repo_utils_job = CircleCIJob(
     "repo_utils",
-    docker_image=[{"image":"huggingface/transformers-consistency"}],
+    docker_image=[{"image": "huggingface/transformers-consistency"}],
     pytest_num_workers=4,
     resource_class="large",
 )
@@ -324,7 +383,7 @@
 command = f'echo """{py_command}""" > pr_documentation_tests_temp.txt'
 doc_test_job = CircleCIJob(
     "pr_documentation_tests",
-    docker_image=[{"image":"huggingface/transformers-consistency"}],
+    docker_image=[{"image": "huggingface/transformers-consistency"}],
     additional_env={"TRANSFORMERS_VERBOSITY": "error", "DATASETS_VERBOSITY": "error", "SKIP_CUDA_DOCTEST": "1"},
     install_steps=[
         # Add an empty file to keep the test step running correctly even no file is selected to be tested.
@@ -332,7 +391,7 @@
         "touch dummy.py",
         command,
         "cat pr_documentation_tests_temp.txt",
-        "tail -n1 pr_documentation_tests_temp.txt | tee pr_documentation_tests_test_list.txt"
+        "tail -n1 pr_documentation_tests_temp.txt | tee pr_documentation_tests_test_list.txt",
     ],
     tests_to_run="$(cat pr_documentation_tests.txt)",  # noqa
     pytest_options={"-doctest-modules": None, "doctest-glob": "*.md", "dist": "loadfile", "rvsA": None},
@@ -340,7 +399,7 @@
     pytest_num_workers=1,
 )
 
-REGULAR_TESTS = [torch_job, hub_job, tokenization_job, processor_job, generate_job, non_model_job] # fmt: skip
+REGULAR_TESTS = [torch_job, hub_job, tokenization_job, processor_job, generate_job, non_model_job]  # fmt: skip
 EXAMPLES_TESTS = [examples_torch_job]
 PIPELINE_TESTS = [pipelines_torch_job]
 REPO_UTIL_TESTS = [repo_utils_job]
@@ -352,13 +411,16 @@
     if folder is None:
         folder = os.getcwd()
     os.environ["test_preparation_dir"] = folder
-    jobs = [k for k in ALL_TESTS if os.path.isfile(os.path.join("test_preparation" , f"{k.job_name}_test_list.txt") )]
+    jobs = [k for k in ALL_TESTS if os.path.isfile(os.path.join("test_preparation", f"{k.job_name}_test_list.txt"))]
     print("The following jobs will be run ", jobs)
 
     if len(jobs) == 0:
         jobs = [EmptyJob()]
     else:
-        print("Full list of job name inputs", {j.job_name + "_test_list":{"type":"string", "default":''} for j in jobs})
+        print(
+            "Full list of job name inputs",
+            {j.job_name + "_test_list": {"type": "string", "default": ""} for j in jobs},
+        )
         # Add a job waiting all the test jobs and aggregate their test summary files at the end
         collection_job = EmptyJob()
         collection_job.job_name = "collection_job"
@@ -375,19 +437,26 @@
             "GHA_Event": {"type": "string", "default": ""},
             "GHA_Meta": {"type": "string", "default": ""},
             "tests_to_run": {"type": "string", "default": ""},
-            **{j.job_name + "_test_list":{"type":"string", "default":''} for j in jobs},
-            **{j.job_name + "_parallelism":{"type":"integer", "default":1} for j in jobs},
+            **{j.job_name + "_test_list": {"type": "string", "default": ""} for j in jobs},
+            **{j.job_name + "_parallelism": {"type": "integer", "default": 1} for j in jobs},
         },
-        "jobs": {j.job_name: j.to_dict() for j in jobs}
+        "jobs": {j.job_name: j.to_dict() for j in jobs},
     }
     if "CIRCLE_TOKEN" in os.environ:
         # For private forked repo. (e.g. new model addition)
-        config["workflows"] = {"version": 2, "run_tests": {"jobs": [{j.job_name: {"context": ["TRANSFORMERS_CONTEXT"]}} for j in jobs]}}
+        config["workflows"] = {
+            "version": 2,
+            "run_tests": {"jobs": [{j.job_name: {"context": ["TRANSFORMERS_CONTEXT"]}} for j in jobs]},
+        }
     else:
         # For public repo. (e.g. `transformers`)
         config["workflows"] = {"version": 2, "run_tests": {"jobs": [j.job_name for j in jobs]}}
     with open(os.path.join(folder, "generated_config.yml"), "w") as f:
-        f.write(yaml.dump(config, sort_keys=False, default_flow_style=False).replace("' << pipeline", " << pipeline").replace(">> '", " >>"))
+        f.write(
+            yaml.dump(config, sort_keys=False, default_flow_style=False)
+            .replace("' << pipeline", " << pipeline")
+            .replace(">> '", " >>")
+        )
 
 
 if __name__ == "__main__":
