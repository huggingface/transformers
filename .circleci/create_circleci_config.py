--- conflicted
+++ resolved
@@ -472,14 +472,7 @@
         "pip install -U --upgrade-strategy eager 'git+https://github.com/facebookresearch/detectron2.git'",
         "sudo apt install tesseract-ocr",
         "pip install -U --upgrade-strategy eager pytesseract",
-<<<<<<< HEAD
-        # TODO (ydshieh): Remove this line once `https://github.com/facebookresearch/detectron2/issues/5010` is resolved
-        'pip install -U --upgrade-strategy eager "Pillow<10.0.0"',
-        "pip install --upgrade-strategy eager sentencepiece",
-        "pip install -U --upgrade-strategy eager 'natten<0.15.0'",
-=======
         "pip install -U --upgrade-strategy eager natten==0.15.1+torch210cpu -f https://shi-labs.com/natten/wheels",
->>>>>>> 58e3d23e
         "pip install -U --upgrade-strategy eager python-Levenshtein",
         "pip install -U --upgrade-strategy eager opencv-python",
         "pip install -U --upgrade-strategy eager nltk",
