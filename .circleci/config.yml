version: 2.1
orbs:
    gcp-gke: circleci/gcp-gke@1.0.4
    go: circleci/go@1.3.0

# TPU REFERENCES
references:
    checkout_ml_testing: &checkout_ml_testing
        run:
            name: Checkout ml-testing-accelerators
            command: |
                git clone https://github.com/GoogleCloudPlatform/ml-testing-accelerators.git
                cd ml-testing-accelerators
                git fetch origin 5e88ac24f631c27045e62f0e8d5dfcf34e425e25:stable
                git checkout stable
    build_push_docker: &build_push_docker
        run:
            name: Configure Docker
            command: |
                gcloud --quiet auth configure-docker
                cd docker/transformers-pytorch-tpu
                if [ -z "$CIRCLE_PR_NUMBER" ]; then docker build --tag "$GCR_IMAGE_PATH:$CIRCLE_WORKFLOW_JOB_ID" -f Dockerfile --build-arg "TEST_IMAGE=1" . ; else docker build --tag "$GCR_IMAGE_PATH:$CIRCLE_WORKFLOW_JOB_ID" -f Dockerfile --build-arg "TEST_IMAGE=1" --build-arg "GITHUB_REF=pull/$CIRCLE_PR_NUMBER/head" . ; fi
                docker push "$GCR_IMAGE_PATH:$CIRCLE_WORKFLOW_JOB_ID"
    deploy_cluster: &deploy_cluster
        run:
            name: Deploy the job on the kubernetes cluster
            command: |
                go get github.com/google/go-jsonnet/cmd/jsonnet && \
                export PATH=$PATH:$HOME/go/bin && \
                kubectl create -f docker/transformers-pytorch-tpu/dataset.yaml || true && \
                job_name=$(jsonnet -J ml-testing-accelerators/ docker/transformers-pytorch-tpu/bert-base-cased.jsonnet --ext-str image=$GCR_IMAGE_PATH --ext-str image-tag=$CIRCLE_WORKFLOW_JOB_ID | kubectl create -f -) && \
                job_name=${job_name#job.batch/} && \
                job_name=${job_name% created} && \
                echo "Waiting on kubernetes job: $job_name" && \
                i=0 && \
                # 30 checks spaced 30s apart = 900s total.
                max_checks=30 && \
                status_code=2 && \
                # Check on the job periodically. Set the status code depending on what
                # happened to the job in Kubernetes. If we try max_checks times and
                # still the job hasn't finished, give up and return the starting
                # non-zero status code.
                while [ $i -lt $max_checks ]; do ((i++)); if kubectl get jobs $job_name -o jsonpath='Failed:{.status.failed}' | grep "Failed:1"; then status_code=1 && break; elif kubectl get jobs $job_name -o jsonpath='Succeeded:{.status.succeeded}' | grep "Succeeded:1" ; then status_code=0 && break; else echo "Job not finished yet"; fi; sleep 30; done && \
                echo "Done waiting. Job status code: $status_code" && \
                pod_name=$(kubectl get po -l controller-uid=`kubectl get job $job_name -o "jsonpath={.metadata.labels.controller-uid}"` | awk 'match($0,!/NAME/) {print $1}') && \
                echo "GKE pod name: $pod_name" && \
                kubectl logs -f $pod_name --container=train
                echo "Done with log retrieval attempt." && \
                gcloud container images delete "$GCR_IMAGE_PATH:$CIRCLE_WORKFLOW_JOB_ID" --force-delete-tags && \
                exit $status_code
    delete_gke_jobs: &delete_gke_jobs
        run:
            name: Delete GKE Jobs
            command: |
                # Match jobs whose age matches patterns like '1h' or '1d', i.e. any job
                # that has been around longer than 1hr. First print all columns for
                # matches, then execute the delete.
                kubectl get job | awk 'match($4,/[0-9]+[dh]/) {print $0}'
                kubectl delete job $(kubectl get job | awk 'match($4,/[0-9]+[dh]/) {print $1}')




jobs:
    run_tests_torch_and_tf:
        working_directory: ~/transformers
        docker:
            - image: circleci/python:3.7
        environment:
            OMP_NUM_THREADS: 1
            RUN_PT_TF_CROSS_TESTS: yes
            TRANSFORMERS_IS_CI: yes
        resource_class: xlarge
        parallelism: 1
        steps:
            - checkout
            - restore_cache:
                  keys:
                      - v0.4-torch_and_tf-{{ checksum "setup.py" }}
                      - v0.4-{{ checksum "setup.py" }}
            - run: sudo apt-get -y update && sudo apt-get install -y libsndfile1-dev espeak-ng
            - run: pip install --upgrade pip
            - run: pip install .[sklearn,tf-cpu,torch,testing,sentencepiece,torch-speech,vision]
            - run: pip install torch-scatter -f https://pytorch-geometric.com/whl/torch-1.10.0+cpu.html
            - run: pip install tensorflow_probability
            - run: pip install https://github.com/kpu/kenlm/archive/master.zip
            - save_cache:
                key: v0.4-{{ checksum "setup.py" }}
                paths:
                    - '~/.cache/pip'
            - run: python utils/tests_fetcher.py | tee test_preparation.txt
            - store_artifacts:
                  path: ~/transformers/test_preparation.txt
            - run: |
                  if [ -f test_list.txt ]; then
                    python -m pytest -n 8 --dist=loadfile -rA -s --make-reports=tests_torch_and_tf $(cat test_list.txt) -m is_pt_tf_cross_test --durations=0 | tee tests_output.txt
                  fi
            - store_artifacts:
                  path: ~/transformers/tests_output.txt
            - store_artifacts:
                  path: ~/transformers/reports

    run_tests_torch_and_tf_all:
        working_directory: ~/transformers
        docker:
            - image: circleci/python:3.7
        environment:
            OMP_NUM_THREADS: 1
            RUN_PT_TF_CROSS_TESTS: yes
            TRANSFORMERS_IS_CI: yes
        resource_class: xlarge
        parallelism: 1
        steps:
            - checkout
            - restore_cache:
                  keys:
                      - v0.4-torch_and_tf-{{ checksum "setup.py" }}
                      - v0.4-{{ checksum "setup.py" }}
            - run: sudo apt-get -y update && sudo apt-get install -y libsndfile1-dev espeak-ng
            - run: pip install --upgrade pip
            - run: pip install .[sklearn,tf-cpu,torch,testing,sentencepiece,torch-speech,vision]
            - run: pip install torch-scatter -f https://pytorch-geometric.com/whl/torch-1.10.0+cpu.html
            - run: pip install tensorflow_probability
            - run: pip install https://github.com/kpu/kenlm/archive/master.zip
            - save_cache:
                key: v0.4-{{ checksum "setup.py" }}
                paths:
                    - '~/.cache/pip'
            - run: |
                  python -m pytest -n 8 --dist=loadfile -rA -s --make-reports=tests_torch_and_tf tests -m is_pt_tf_cross_test --durations=0 | tee tests_output.txt
            - store_artifacts:
                  path: ~/transformers/tests_output.txt
            - store_artifacts:
                  path: ~/transformers/reports

    run_tests_torch_and_flax:
        working_directory: ~/transformers
        docker:
            - image: circleci/python:3.6
        environment:
            OMP_NUM_THREADS: 1
            RUN_PT_FLAX_CROSS_TESTS: yes
            TRANSFORMERS_IS_CI: yes
        resource_class: xlarge
        parallelism: 1
        steps:
            - checkout
            - restore_cache:
                  keys:
                      - v0.4-torch_and_flax-{{ checksum "setup.py" }}
                      - v0.4-{{ checksum "setup.py" }}
            - run: sudo apt-get -y update && sudo apt-get install -y libsndfile1-dev espeak-ng
            - run: pip install --upgrade pip
            - run: pip install .[sklearn,flax,torch,testing,sentencepiece,torch-speech,vision]
            - run: pip install torch-scatter -f https://pytorch-geometric.com/whl/torch-1.10.0+cpu.html
            - run: pip install https://github.com/kpu/kenlm/archive/master.zip
            - save_cache:
                key: v0.4-{{ checksum "setup.py" }}
                paths:
                    - '~/.cache/pip'
            - run: python utils/tests_fetcher.py | tee test_preparation.txt
            - store_artifacts:
                  path: ~/transformers/test_preparation.txt
            - run: |
                  if [ -f test_list.txt ]; then
                    python -m pytest -n 8 --dist=loadfile -rA -s --make-reports=tests_torch_and_flax $(cat test_list.txt) -m is_pt_flax_cross_test --durations=0 | tee tests_output.txt
                  fi
            - store_artifacts:
                  path: ~/transformers/tests_output.txt
            - store_artifacts:
                  path: ~/transformers/reports

    run_tests_torch_and_flax_all:
        working_directory: ~/transformers
        docker:
            - image: circleci/python:3.6
        environment:
            OMP_NUM_THREADS: 1
            RUN_PT_FLAX_CROSS_TESTS: yes
            TRANSFORMERS_IS_CI: yes
        resource_class: xlarge
        parallelism: 1
        steps:
            - checkout
            - restore_cache:
                  keys:
                      - v0.4-torch_and_flax-{{ checksum "setup.py" }}
                      - v0.4-{{ checksum "setup.py" }}
            - run: sudo apt-get -y update && sudo apt-get install -y libsndfile1-dev espeak-ng
            - run: pip install --upgrade pip
            - run: pip install .[sklearn,flax,torch,testing,sentencepiece,torch-speech,vision]
            - run: pip install torch-scatter -f https://pytorch-geometric.com/whl/torch-1.10.0+cpu.html
            - run: pip install https://github.com/kpu/kenlm/archive/master.zip
            - save_cache:
                key: v0.4-{{ checksum "setup.py" }}
                paths:
                    - '~/.cache/pip'
            - run: |
                  python -m pytest -n 8 --dist=loadfile -rA -s --make-reports=tests_torch_and_flax tests -m is_pt_flax_cross_test --durations=0 | tee tests_output.txt
            - store_artifacts:
                  path: ~/transformers/tests_output.txt
            - store_artifacts:
                  path: ~/transformers/reports

    run_tests_torch:
        working_directory: ~/transformers
        docker:
            - image: circleci/python:3.7
        environment:
            OMP_NUM_THREADS: 1
            TRANSFORMERS_IS_CI: yes
        resource_class: xlarge
        parallelism: 1
        steps:
            - checkout
            - restore_cache:
                  keys:
                      - v0.4-torch-{{ checksum "setup.py" }}
                      - v0.4-{{ checksum "setup.py" }}
            - run: sudo apt-get -y update && sudo apt-get install -y libsndfile1-dev espeak-ng
            - run: pip install --upgrade pip
            - run: pip install .[sklearn,torch,testing,sentencepiece,torch-speech,vision,timm]
            - run: pip install torch-scatter -f https://pytorch-geometric.com/whl/torch-1.10.0+cpu.html
            - run: pip install https://github.com/kpu/kenlm/archive/master.zip
            - save_cache:
                  key: v0.4-torch-{{ checksum "setup.py" }}
                  paths:
                      - '~/.cache/pip'
            - run: python utils/tests_fetcher.py | tee test_preparation.txt
            - store_artifacts:
                  path: ~/transformers/test_preparation.txt
            - run: |
                  if [ -f test_list.txt ]; then
                    python -m pytest -n 3 --dist=loadfile -s --make-reports=tests_torch $(cat test_list.txt) | tee tests_output.txt
                  fi
            - store_artifacts:
                  path: ~/transformers/tests_output.txt
            - store_artifacts:
                  path: ~/transformers/reports

    run_tests_torch_all:
        working_directory: ~/transformers
        docker:
            - image: circleci/python:3.7
        environment:
            OMP_NUM_THREADS: 1
            TRANSFORMERS_IS_CI: yes
        resource_class: xlarge
        parallelism: 1
        steps:
            - checkout
            - restore_cache:
                  keys:
                      - v0.4-torch-{{ checksum "setup.py" }}
                      - v0.4-{{ checksum "setup.py" }}
            - run: sudo apt-get -y update && sudo apt-get install -y libsndfile1-dev espeak-ng
            - run: pip install --upgrade pip
            - run: pip install .[sklearn,torch,testing,sentencepiece,torch-speech,vision,timm]
            - run: pip install torch-scatter -f https://pytorch-geometric.com/whl/torch-1.10.0+cpu.html
            - run: pip install https://github.com/kpu/kenlm/archive/master.zip
            - save_cache:
                  key: v0.4-torch-{{ checksum "setup.py" }}
                  paths:
                      - '~/.cache/pip'
            - run: |
                  python -m pytest -n 3 --dist=loadfile -s --make-reports=tests_torch tests | tee tests_output.txt
            - store_artifacts:
                  path: ~/transformers/tests_output.txt
            - store_artifacts:
                  path: ~/transformers/reports

    run_tests_tf:
        working_directory: ~/transformers
        docker:
            - image: circleci/python:3.7
        environment:
            OMP_NUM_THREADS: 1
            TRANSFORMERS_IS_CI: yes
        resource_class: xlarge
        parallelism: 1
        steps:
            - checkout
            - restore_cache:
                  keys:
                      - v0.4-tf-{{ checksum "setup.py" }}
                      - v0.4-{{ checksum "setup.py" }}
            - run: sudo apt-get -y update && sudo apt-get install -y libsndfile1-dev espeak-ng
            - run: pip install --upgrade pip
            - run: pip install .[sklearn,tf-cpu,testing,sentencepiece,tf-speech,vision]
            - run: pip install tensorflow_probability
            - run: pip install https://github.com/kpu/kenlm/archive/master.zip
            - save_cache:
                  key: v0.4-tf-{{ checksum "setup.py" }}
                  paths:
                      - '~/.cache/pip'
            - run: python utils/tests_fetcher.py | tee test_preparation.txt
            - store_artifacts:
                  path: ~/transformers/test_preparation.txt
            - run: |
                  if [ -f test_list.txt ]; then
                    python -m pytest -n 8 --dist=loadfile -rA -s --make-reports=tests_tf $(cat test_list.txt) | tee tests_output.txt
                  fi
            - store_artifacts:
                  path: ~/transformers/tests_output.txt
            - store_artifacts:
                  path: ~/transformers/reports

    run_tests_tf_all:
        working_directory: ~/transformers
        docker:
            - image: circleci/python:3.7
        environment:
            OMP_NUM_THREADS: 1
            TRANSFORMERS_IS_CI: yes
        resource_class: xlarge
        parallelism: 1
        steps:
            - checkout
            - restore_cache:
                  keys:
                      - v0.4-tf-{{ checksum "setup.py" }}
                      - v0.4-{{ checksum "setup.py" }}
            - run: sudo apt-get -y update && sudo apt-get install -y libsndfile1-dev espeak-ng
            - run: pip install --upgrade pip
            - run: pip install .[sklearn,tf-cpu,testing,sentencepiece,tf-speech,vision]
            - run: pip install tensorflow_probability
            - run: pip install https://github.com/kpu/kenlm/archive/master.zip
            - save_cache:
                  key: v0.4-tf-{{ checksum "setup.py" }}
                  paths:
                      - '~/.cache/pip'
            - run: |
                  python -m pytest -n 8 --dist=loadfile -rA -s --make-reports=tests_tf tests | tee tests_output.txt
            - store_artifacts:
                  path: ~/transformers/tests_output.txt
            - store_artifacts:
                  path: ~/transformers/reports

    run_tests_flax:
        working_directory: ~/transformers
        docker:
            - image: circleci/python:3.7
        environment:
            OMP_NUM_THREADS: 1
            TRANSFORMERS_IS_CI: yes
        resource_class: xlarge
        parallelism: 1
        steps:
            - checkout
            - restore_cache:
                keys:
                    - v0.4-flax-{{ checksum "setup.py" }}
                    - v0.4-{{ checksum "setup.py" }}
            - run: sudo apt-get -y update && sudo apt-get install -y libsndfile1-dev espeak-ng
            - run: pip install --upgrade pip
            - run: pip install .[flax,testing,sentencepiece,flax-speech,vision]
            - run: pip install https://github.com/kpu/kenlm/archive/master.zip
            - save_cache:
                  key: v0.4-flax-{{ checksum "setup.py" }}
                  paths:
                      - '~/.cache/pip'
            - run: python utils/tests_fetcher.py | tee test_preparation.txt
            - store_artifacts:
                  path: ~/transformers/test_preparation.txt
            - run: |
                  if [ -f test_list.txt ]; then
                    python -m pytest -n 8 --dist=loadfile -rA -s --make-reports=tests_flax $(cat test_list.txt) | tee tests_output.txt
                  fi
            - store_artifacts:
                  path: ~/transformers/tests_output.txt
            - store_artifacts:
                  path: ~/transformers/reports

    run_tests_flax_all:
        working_directory: ~/transformers
        docker:
            - image: circleci/python:3.7
        environment:
            OMP_NUM_THREADS: 1
            TRANSFORMERS_IS_CI: yes
        resource_class: xlarge
        parallelism: 1
        steps:
            - checkout
            - restore_cache:
                keys:
                    - v0.4-flax-{{ checksum "setup.py" }}
                    - v0.4-{{ checksum "setup.py" }}
            - run: sudo apt-get -y update && sudo apt-get install -y libsndfile1-dev espeak-ng
            - run: pip install --upgrade pip
            - run: pip install .[flax,testing,sentencepiece,vision,flax-speech]
            - run: pip install https://github.com/kpu/kenlm/archive/master.zip
            - save_cache:
                  key: v0.4-flax-{{ checksum "setup.py" }}
                  paths:
                      - '~/.cache/pip'
            - run: |
                  python -m pytest -n 8 --dist=loadfile -rA -s --make-reports=tests_flax tests | tee tests_output.txt
            - store_artifacts:
                  path: ~/transformers/tests_output.txt
            - store_artifacts:
                  path: ~/transformers/reports

    run_tests_pipelines_torch:
        working_directory: ~/transformers
        docker:
            - image: circleci/python:3.7
        environment:
            OMP_NUM_THREADS: 1
            RUN_PIPELINE_TESTS: yes
            TRANSFORMERS_IS_CI: yes
        resource_class: xlarge
        parallelism: 1
        steps:
            - checkout
            - restore_cache:
                  keys:
                      - v0.4-torch-{{ checksum "setup.py" }}
                      - v0.4-{{ checksum "setup.py" }}
            - run: sudo apt-get -y update && sudo apt-get install -y libsndfile1-dev espeak-ng
            - run: pip install --upgrade pip
            - run: pip install .[sklearn,torch,testing,sentencepiece,torch-speech,vision,timm]
            - run: pip install torch-scatter -f https://pytorch-geometric.com/whl/torch-1.10.0+cpu.html
            - run: pip install https://github.com/kpu/kenlm/archive/master.zip
            - save_cache:
                  key: v0.4-torch-{{ checksum "setup.py" }}
                  paths:
                      - '~/.cache/pip'
            - run: python utils/tests_fetcher.py | tee test_preparation.txt
            - store_artifacts:
                  path: ~/transformers/test_preparation.txt
            - run: |
                  if [ -f test_list.txt ]; then
                    python -m pytest -n 8 --dist=loadfile -rA -s --make-reports=tests_pipelines_torch -m is_pipeline_test $(cat test_list.txt) | tee tests_output.txt
                  fi
            - store_artifacts:
                  path: ~/transformers/tests_output.txt
            - store_artifacts:
                  path: ~/transformers/reports

    run_tests_pipelines_torch_all:
        working_directory: ~/transformers
        docker:
            - image: circleci/python:3.7
        environment:
            OMP_NUM_THREADS: 1
            RUN_PIPELINE_TESTS: yes
            TRANSFORMERS_IS_CI: yes
        resource_class: xlarge
        parallelism: 1
        steps:
            - checkout
            - restore_cache:
                  keys:
                      - v0.4-torch-{{ checksum "setup.py" }}
                      - v0.4-{{ checksum "setup.py" }}
            - run: sudo apt-get -y update && sudo apt-get install -y libsndfile1-dev espeak-ng
            - run: pip install --upgrade pip
            - run: pip install .[sklearn,torch,testing,sentencepiece,torch-speech,vision,timm]
            - run: pip install torch-scatter -f https://pytorch-geometric.com/whl/torch-1.10.0+cpu.html
            - run: pip install https://github.com/kpu/kenlm/archive/master.zip
            - save_cache:
                  key: v0.4-torch-{{ checksum "setup.py" }}
                  paths:
                      - '~/.cache/pip'
            - run: |
                  python -m pytest -n 8 --dist=loadfile -rA -s --make-reports=tests_pipelines_torch -m is_pipeline_test tests | tee tests_output.txt
            - store_artifacts:
                  path: ~/transformers/tests_output.txt
            - store_artifacts:
                  path: ~/transformers/reports

    run_tests_pipelines_tf:
        working_directory: ~/transformers
        docker:
            - image: circleci/python:3.7
        environment:
            OMP_NUM_THREADS: 1
            RUN_PIPELINE_TESTS: yes
            TRANSFORMERS_IS_CI: yes
        resource_class: xlarge
        parallelism: 1
        steps:
            - checkout
            - restore_cache:
                  keys:
                      - v0.4-tf-{{ checksum "setup.py" }}
                      - v0.4-{{ checksum "setup.py" }}
            - run: pip install --upgrade pip
            - run: pip install .[sklearn,tf-cpu,testing,sentencepiece]
            - run: pip install tensorflow_probability
            - save_cache:
                  key: v0.4-tf-{{ checksum "setup.py" }}
                  paths:
                      - '~/.cache/pip'
            - run: python utils/tests_fetcher.py | tee test_preparation.txt
            - store_artifacts:
                  path: ~/transformers/test_preparation.txt
            - run: |
                  if [ -f test_list.txt ]; then
                    python -m pytest -n 8 --dist=loadfile -rA -s --make-reports=tests_pipelines_tf $(cat test_list.txt) -m is_pipeline_test | tee tests_output.txt
                  fi
            - store_artifacts:
                  path: ~/transformers/tests_output.txt
            - store_artifacts:
                  path: ~/transformers/reports

    run_tests_pipelines_tf_all:
        working_directory: ~/transformers
        docker:
            - image: circleci/python:3.7
        environment:
            OMP_NUM_THREADS: 1
            RUN_PIPELINE_TESTS: yes
            TRANSFORMERS_IS_CI: yes
        resource_class: xlarge
        parallelism: 1
        steps:
            - checkout
            - restore_cache:
                  keys:
                      - v0.4-tf-{{ checksum "setup.py" }}
                      - v0.4-{{ checksum "setup.py" }}
            - run: pip install --upgrade pip
            - run: pip install .[sklearn,tf-cpu,testing,sentencepiece]
            - run: pip install tensorflow_probability
            - save_cache:
                  key: v0.4-tf-{{ checksum "setup.py" }}
                  paths:
                      - '~/.cache/pip'
            - run: |
                  python -m pytest -n 8 --dist=loadfile -rA -s --make-reports=tests_pipelines_tf tests -m is_pipeline_test | tee tests_output.txt
            - store_artifacts:
                  path: ~/transformers/tests_output.txt
            - store_artifacts:
                  path: ~/transformers/reports

    run_tests_custom_tokenizers:
        working_directory: ~/transformers
        docker:
            - image: circleci/python:3.7
        environment:
            RUN_CUSTOM_TOKENIZERS: yes
            TRANSFORMERS_IS_CI: yes
        steps:
            - checkout
            - restore_cache:
                  keys:
                      - v0.4-custom_tokenizers-{{ checksum "setup.py" }}
                      - v0.4-{{ checksum "setup.py" }}
            - run: pip install --upgrade pip
<<<<<<< HEAD
            - run: pip install .[ja,testing,sentencepiece,jieba,ftfy]
=======
            - run: pip install .[ja,testing,sentencepiece,jieba,spacy,ftfy]
>>>>>>> 4df69506
            - run: python -m unidic download
            - save_cache:
                  key: v0.4-custom_tokenizers-{{ checksum "setup.py" }}
                  paths:
                      - '~/.cache/pip'
            - run: |
                  if [ -f test_list.txt ]; then
                    python -m pytest -s --make-reports=tests_custom_tokenizers ./tests/test_tokenization_bert_japanese.py ./tests/test_tokenization_openai.py | tee tests_output.txt
                  fi
            - run: |
                  if [ -f test_list.txt ]; then
                    python -m pytest -n 1 tests/test_tokenization_clip.py --dist=loadfile -s --make-reports=tests_tokenization_clip --durations=100 | tee tests_output.txt
                  fi
            - store_artifacts:
                  path: ~/transformers/tests_output.txt
            - store_artifacts:
                  path: ~/transformers/reports

    run_examples_torch:
        working_directory: ~/transformers
        docker:
            - image: circleci/python:3.6
        environment:
            OMP_NUM_THREADS: 1
            TRANSFORMERS_IS_CI: yes
        resource_class: xlarge
        parallelism: 1
        steps:
            - checkout
            - restore_cache:
                  keys:
                      - v0.4-torch_examples-{{ checksum "setup.py" }}
                      - v0.4-{{ checksum "setup.py" }}
            - run: sudo apt-get -y update && sudo apt-get install -y libsndfile1-dev espeak-ng
            - run: pip install --upgrade pip
            - run: pip install .[sklearn,torch,sentencepiece,testing,torch-speech]
            - run: pip install -r examples/pytorch/_tests_requirements.txt
            - save_cache:
                  key: v0.4-torch_examples-{{ checksum "setup.py" }}
                  paths:
                      - '~/.cache/pip'
            - run: python utils/tests_fetcher.py --filters examples tests | tee test_preparation.txt
            - store_artifacts:
                  path: ~/transformers/test_preparation.txt
            - run: |
                  if [ -f test_list.txt ]; then
                    python -m pytest -n 8 --dist=loadfile -s --make-reports=examples_torch ./examples/pytorch/ | tee tests_output.txt
                  fi
            - store_artifacts:
                  path: ~/transformers/examples_output.txt
            - store_artifacts:
                  path: ~/transformers/reports

    run_examples_torch_all:
        working_directory: ~/transformers
        docker:
            - image: circleci/python:3.6
        environment:
            OMP_NUM_THREADS: 1
            TRANSFORMERS_IS_CI: yes
        resource_class: xlarge
        parallelism: 1
        steps:
            - checkout
            - restore_cache:
                  keys:
                      - v0.4-torch_examples-{{ checksum "setup.py" }}
                      - v0.4-{{ checksum "setup.py" }}
            - run: sudo apt-get -y update && sudo apt-get install -y libsndfile1-dev espeak-ng
            - run: pip install --upgrade pip
            - run: pip install .[sklearn,torch,sentencepiece,testing,torch-speech]
            - run: pip install -r examples/pytorch/_tests_requirements.txt
            - save_cache:
                  key: v0.4-torch_examples-{{ checksum "setup.py" }}
                  paths:
                      - '~/.cache/pip'
            - run: |
                  TRANSFORMERS_IS_CI=1 python -m pytest -n 8 --dist=loadfile -s --make-reports=examples_torch ./examples/pytorch/ | tee examples_output.txt
            - store_artifacts:
                  path: ~/transformers/examples_output.txt
            - store_artifacts:
                  path: ~/transformers/reports

    run_examples_flax:
        working_directory: ~/transformers
        docker:
            - image: circleci/python:3.7
        environment:
            OMP_NUM_THREADS: 1
            TRANSFORMERS_IS_CI: yes
        resource_class: xlarge
        parallelism: 1
        steps:
            - checkout
            - restore_cache:
                keys:
                    - v0.4-flax_examples-{{ checksum "setup.py" }}
                    - v0.4-{{ checksum "setup.py" }}
            - run: pip install --upgrade pip
            - run: sudo pip install .[flax,testing,sentencepiece]
            - run: pip install -r examples/flax/_tests_requirements.txt
            - save_cache:
                  key: v0.4-flax_examples-{{ checksum "setup.py" }}
                  paths:
                      - '~/.cache/pip'
            - run: python utils/tests_fetcher.py --filters examples tests | tee test_preparation.txt
            - store_artifacts:
                  path: ~/transformers/test_preparation.txt
            - run: |
                  if [ -f test_list.txt ]; then
                    python -m pytest -n 8 --dist=loadfile -s --make-reports=examples_flax ./examples/flax/ | tee tests_output.txt
                  fi
            - store_artifacts:
                  path: ~/transformers/flax_examples_output.txt
            - store_artifacts:
                  path: ~/transformers/reports

    run_examples_flax_all:
        working_directory: ~/transformers
        docker:
            - image: circleci/python:3.7
        environment:
            OMP_NUM_THREADS: 1
            TRANSFORMERS_IS_CI: yes
        resource_class: xlarge
        parallelism: 1
        steps:
            - checkout
            - restore_cache:
                keys:
                    - v0.4-flax_examples-{{ checksum "setup.py" }}
                    - v0.4-{{ checksum "setup.py" }}
            - run: pip install --upgrade pip
            - run: sudo pip install .[flax,testing,sentencepiece]
            - run: pip install -r examples/flax/_tests_requirements.txt
            - save_cache:
                  key: v0.4-flax_examples-{{ checksum "setup.py" }}
                  paths:
                      - '~/.cache/pip'
            - run: |
                  TRANSFORMERS_IS_CI=1 python -m pytest -n 8 --dist=loadfile -s --make-reports=examples_flax ./examples/flax/ | tee examples_output.txt
            - store_artifacts:
                  path: ~/transformers/flax_examples_output.txt
            - store_artifacts:
                  path: ~/transformers/reports

    run_tests_hub:
        working_directory: ~/transformers
        docker:
            - image: circleci/python:3.7
        environment:
            HUGGINGFACE_CO_STAGING: yes
            RUN_GIT_LFS_TESTS: yes
            TRANSFORMERS_IS_CI: yes
        resource_class: xlarge
        parallelism: 1
        steps:
            - checkout
            - restore_cache:
                  keys:
                      - v0.4-hub-{{ checksum "setup.py" }}
                      - v0.4-{{ checksum "setup.py" }}
            - run: sudo apt-get install git-lfs
            - run: |
                git config --global user.email "ci@dummy.com"
                git config --global user.name "ci"
            - run: pip install --upgrade pip
            - run: pip install .[torch,sentencepiece,testing]
            - save_cache:
                  key: v0.4-hub-{{ checksum "setup.py" }}
                  paths:
                      - '~/.cache/pip'
            - run: python utils/tests_fetcher.py | tee test_preparation.txt
            - store_artifacts:
                  path: ~/transformers/test_preparation.txt
            - run: |
                  if [ -f test_list.txt ]; then
                    python -m pytest -sv --make-reports=tests_hub $(cat test_list.txt) -m is_staging_test | tee tests_output.txt
                  fi
            - store_artifacts:
                  path: ~/transformers/tests_output.txt
            - store_artifacts:
                  path: ~/transformers/reports

    run_tests_hub_all:
        working_directory: ~/transformers
        docker:
            - image: circleci/python:3.7
        environment:
            HUGGINGFACE_CO_STAGING: yes
            RUN_GIT_LFS_TESTS: yes
            TRANSFORMERS_IS_CI: yes
        resource_class: xlarge
        parallelism: 1
        steps:
            - checkout
            - restore_cache:
                  keys:
                      - v0.4-hub-{{ checksum "setup.py" }}
                      - v0.4-{{ checksum "setup.py" }}
            - run: sudo apt-get install git-lfs
            - run: |
                git config --global user.email "ci@dummy.com"
                git config --global user.name "ci"
            - run: pip install --upgrade pip
            - run: pip install .[torch,sentencepiece,testing]
            - save_cache:
                  key: v0.4-hub-{{ checksum "setup.py" }}
                  paths:
                      - '~/.cache/pip'
            - run: |
                  python -m pytest -sv --make-reports=tests_hub tests -m is_staging_test | tee tests_output.txt
            - store_artifacts:
                  path: ~/transformers/tests_output.txt
            - store_artifacts:
                  path: ~/transformers/reports

    run_tests_onnxruntime:
        working_directory: ~/transformers
        docker:
            - image: circleci/python:3.7
        environment:
            OMP_NUM_THREADS: 1
            TRANSFORMERS_IS_CI: yes
        resource_class: xlarge
        parallelism: 1
        steps:
            - checkout
            - restore_cache:
                  keys:
                      - v0.4-torch-{{ checksum "setup.py" }}
                      - v0.4-{{ checksum "setup.py" }}
            - run: pip install --upgrade pip
            - run: pip install .[torch,testing,sentencepiece,onnxruntime]
            - save_cache:
                  key: v0.4-onnx-{{ checksum "setup.py" }}
                  paths:
                      - '~/.cache/pip'
            - run: python utils/tests_fetcher.py | tee test_preparation.txt
            - store_artifacts:
                  path: ~/transformers/test_preparation.txt
            - run: |
                  if [ -f test_list.txt ]; then
                    python -m pytest -n 1 --dist=loadfile -s --make-reports=tests_onnx $(cat test_list.txt) -k onnx | tee tests_output.txt
                  fi
            - store_artifacts:
                  path: ~/transformers/tests_output.txt
            - store_artifacts:
                  path: ~/transformers/reports

    run_tests_onnxruntime_all:
        working_directory: ~/transformers
        docker:
            - image: circleci/python:3.7
        environment:
            OMP_NUM_THREADS: 1
            TRANSFORMERS_IS_CI: yes
        resource_class: xlarge
        parallelism: 1
        steps:
            - checkout
            - restore_cache:
                  keys:
                      - v0.4-torch-{{ checksum "setup.py" }}
                      - v0.4-{{ checksum "setup.py" }}
            - run: pip install --upgrade pip
            - run: pip install .[torch,testing,sentencepiece,onnxruntime]
            - save_cache:
                  key: v0.4-onnx-{{ checksum "setup.py" }}
                  paths:
                      - '~/.cache/pip'
            - run: |
                  python -m pytest -n 1 --dist=loadfile -s --make-reports=tests_onnx tests -k onnx | tee tests_output.txt
            - store_artifacts:
                  path: ~/transformers/tests_output.txt
            - store_artifacts:
                  path: ~/transformers/reports

    check_code_quality:
        working_directory: ~/transformers
        docker:
            - image: circleci/python:3.6
        resource_class: large
        environment:
            TRANSFORMERS_IS_CI: yes
        parallelism: 1
        steps:
            - checkout
            - restore_cache:
                  keys:
                      - v0.4-code_quality-{{ checksum "setup.py" }}
                      - v0.4-{{ checksum "setup.py" }}
            - run: pip install --upgrade pip
            - run: pip install .[all,quality]
            - save_cache:
                  key: v0.4-code_quality-{{ checksum "setup.py" }}
                  paths:
                      - '~/.cache/pip'
            - run: black --check examples tests src utils
            - run: isort --check-only examples tests src utils
            - run: python utils/custom_init_isort.py --check_only
            - run: flake8 examples tests src utils
            - run: python utils/style_doc.py src/transformers docs/source --max_len 119 --check_only

    check_repository_consistency:
        working_directory: ~/transformers
        docker:
            - image: circleci/python:3.6
        resource_class: large
        environment:
            TRANSFORMERS_IS_CI: yes
        parallelism: 1
        steps:
            - checkout
            - restore_cache:
                  keys:
                      - v0.4-repository_consistency-{{ checksum "setup.py" }}
                      - v0.4-{{ checksum "setup.py" }}
            - run: pip install --upgrade pip
            - run: pip install .[all,quality]
            - save_cache:
                  key: v0.4-repository_consistency-{{ checksum "setup.py" }}
                  paths:
                      - '~/.cache/pip'
            - run: python utils/check_copies.py
            - run: python utils/check_table.py
            - run: python utils/check_dummies.py
            - run: python utils/check_repo.py
            - run: python utils/check_inits.py
            - run: make deps_table_check_updated
            - run: python utils/tests_fetcher.py --sanity_check

    run_tests_layoutlmv2:
        working_directory: ~/transformers
        docker:
            - image: circleci/python:3.7
        environment:
            OMP_NUM_THREADS: 1
            TRANSFORMERS_IS_CI: yes
        resource_class: xlarge
        parallelism: 1
        steps:
            - checkout
            - restore_cache:
                  keys:
                      - v0.4-torch-{{ checksum "setup.py" }}
                      - v0.4-{{ checksum "setup.py" }}
            - run: sudo apt-get -y update && sudo apt-get install -y libsndfile1-dev
            - run: pip install --upgrade pip
            - run: pip install .[torch,testing,vision]
            - run: pip install torchvision
            - run: python -m pip install 'git+https://github.com/facebookresearch/detectron2.git'
            - run: sudo apt install tesseract-ocr
            - run: pip install pytesseract
            - save_cache:
                  key: v0.4-torch-{{ checksum "setup.py" }}
                  paths:
                      - '~/.cache/pip'
            - run: python utils/tests_fetcher.py | tee test_preparation.txt
            - store_artifacts:
                  path: ~/transformers/test_preparation.txt
            - run: |
                  if [ -f test_list.txt ]; then
                    python -m pytest -n 1 tests/*layoutlmv2* --dist=loadfile -s --make-reports=tests_layoutlmv2 --durations=100
                  fi
            - store_artifacts:
                  path: ~/transformers/tests_output.txt
            - store_artifacts:
                  path: ~/transformers/reports

# TPU JOBS
    run_examples_tpu:
        docker:
            - image: circleci/python:3.6
        environment:
            OMP_NUM_THREADS: 1
            TRANSFORMERS_IS_CI: yes
        resource_class: xlarge
        parallelism: 1
        steps:
            - checkout
            - go/install
            - *checkout_ml_testing
            - gcp-gke/install
            - gcp-gke/update-kubeconfig-with-credentials:
                  cluster: $GKE_CLUSTER
                  perform-login: true
            - setup_remote_docker
            - *build_push_docker
            - *deploy_cluster

    cleanup-gke-jobs:
        docker:
            - image: circleci/python:3.6
        steps:
            - gcp-gke/install
            - gcp-gke/update-kubeconfig-with-credentials:
                  cluster: $GKE_CLUSTER
                  perform-login: true
            - *delete_gke_jobs

workflow_filters: &workflow_filters
    filters:
        branches:
            only:
                - master
workflows:
    version: 2
    build_and_test:
        jobs:
            - check_code_quality
            - check_repository_consistency
            - run_examples_torch
            - run_examples_flax
            - run_tests_custom_tokenizers
            - run_tests_torch_and_tf
            - run_tests_torch_and_flax
            - run_tests_torch
            - run_tests_tf
            - run_tests_flax
            - run_tests_pipelines_torch
            - run_tests_pipelines_tf
            - run_tests_onnxruntime
            - run_tests_hub
            - run_tests_layoutlmv2
    nightly:
        triggers:
            - schedule:
                cron: "0 0 * * *"
                filters:
                    branches:
                        only:
                            - master
        jobs:
            - run_examples_torch_all
            - run_examples_flax_all
            - run_tests_torch_and_tf_all
            - run_tests_torch_and_flax_all
            - run_tests_torch_all
            - run_tests_tf_all
            - run_tests_flax_all
            - run_tests_pipelines_torch_all
            - run_tests_pipelines_tf_all
            - run_tests_onnxruntime_all
            - run_tests_hub_all
            - run_tests_tokenization_clip

#    tpu_testing_jobs:
#        triggers:
#            - schedule:
#                # Set to run at the first minute of every hour.
#                cron: "0 8 * * *"
#                filters:
#                    branches:
#                        only:
#                            - master
#        jobs:
#            - cleanup-gke-jobs
#            - run_examples_tpu<|MERGE_RESOLUTION|>--- conflicted
+++ resolved
@@ -549,11 +549,7 @@
                       - v0.4-custom_tokenizers-{{ checksum "setup.py" }}
                       - v0.4-{{ checksum "setup.py" }}
             - run: pip install --upgrade pip
-<<<<<<< HEAD
-            - run: pip install .[ja,testing,sentencepiece,jieba,ftfy]
-=======
             - run: pip install .[ja,testing,sentencepiece,jieba,spacy,ftfy]
->>>>>>> 4df69506
             - run: python -m unidic download
             - save_cache:
                   key: v0.4-custom_tokenizers-{{ checksum "setup.py" }}
