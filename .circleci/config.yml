version: 2.1
setup: true
orbs:
    continuation: circleci/continuation@0.1.0

parameters:
    nightly:
        type: boolean
        default: false
    GHA_Actor:
        type: string
        default: ""
    GHA_Action:
        type: string
        default: ""
    GHA_Event:
        type: string
        default: ""
    GHA_Meta:
        type: string
        default: ""

jobs:
    # Ensure running with CircleCI/huggingface
    check_circleci_user:
        docker:
            - image: python:3.10-slim
        resource_class: small
        parallelism: 1
        steps:
            - run: echo $CIRCLE_PROJECT_USERNAME
            - run: |
                if [ "$CIRCLE_PROJECT_USERNAME" = "huggingface" ]; then
                    exit 0
                else
                    echo "The CI is running under $CIRCLE_PROJECT_USERNAME personal account. Please follow https://support.circleci.com/hc/en-us/articles/360008097173-Troubleshooting-why-pull-requests-are-not-triggering-jobs-on-my-organization- to fix it."; exit -1
                fi
    # Fetch the tests to run
    fetch_tests:
        working_directory: ~/transformers
        docker:
            - image: huggingface/transformers-quality
        parallelism: 1
        steps:
            - checkout
            - run: uv pip install -U -e .
            - run: echo 'export "GIT_COMMIT_MESSAGE=$(git show -s --format=%s)"' >> "$BASH_ENV" && source "$BASH_ENV"
            - run: mkdir -p test_preparation
            - run: python utils/tests_fetcher.py | tee tests_fetched_summary.txt
            - run: python utils/tests_fetcher.py --filter_tests
            - run: export "GIT_COMMIT_MESSAGE=$(git show -s --format=%s)" && echo $GIT_COMMIT_MESSAGE && python .circleci/create_circleci_config.py --fetcher_folder test_preparation
            - run: |
                if [ ! -s test_preparation/generated_config.yml ]; then
                    echo "No tests to run, exiting early!"
                    circleci-agent step halt
                fi

            - store_artifacts:
                path: test_preparation

            - run:
                name: "Retrieve Artifact Paths"
                # [reference] https://circleci.com/docs/api/v2/index.html#operation/getJobArtifacts
                # `CIRCLE_TOKEN` is defined as an environment variables set within a context, see `https://circleci.com/docs/contexts/`
                command: |
                    project_slug="gh/${CIRCLE_PROJECT_USERNAME}/${CIRCLE_PROJECT_REPONAME}"
                    job_number=${CIRCLE_BUILD_NUM}
                    url="https://circleci.com/api/v2/project/${project_slug}/${job_number}/artifacts"
                    curl -o test_preparation/artifacts.json ${url} --header "Circle-Token: $CIRCLE_TOKEN"
            - run:
                name: "Prepare pipeline parameters"
                command: |
                    python utils/process_test_artifacts.py

            # To avoid too long generated_config.yaml on the continuation orb, we pass the links to the artifacts as parameters.
            # Otherwise the list of tests was just too big. Explicit is good but for that it was a limitation.
            # We used:

            # https://circleci.com/docs/api/v2/index.html#operation/getJobArtifacts : to get the job artifacts
            # We could not pass a nested dict, which is why we create the test_file_... parameters for every single job

            - store_artifacts:
                path: test_preparation/transformed_artifacts.json
            - store_artifacts:
                path: test_preparation/artifacts.json
            - continuation/continue:
                parameters:  test_preparation/transformed_artifacts.json
                configuration_path: test_preparation/generated_config.yml

    # To run all tests for the nightly build
    fetch_all_tests:
        working_directory: ~/transformers
        docker:
            - image: huggingface/transformers-quality
        parallelism: 1
        steps:
            - checkout
            - run: uv pip install -U -e .
            - run: echo 'export "GIT_COMMIT_MESSAGE=$(git show -s --format=%s)"' >> "$BASH_ENV" && source "$BASH_ENV"
            - run: mkdir -p test_preparation
            - run: python utils/tests_fetcher.py --fetch_all | tee tests_fetched_summary.txt
            - run: python utils/tests_fetcher.py --filter_tests
            - run: export "GIT_COMMIT_MESSAGE=$(git show -s --format=%s)" && echo $GIT_COMMIT_MESSAGE && python .circleci/create_circleci_config.py --fetcher_folder test_preparation
            - run: |
                if [ ! -s test_preparation/generated_config.yml ]; then
                    echo "No tests to run, exiting early!"
                    circleci-agent step halt
                fi

            - store_artifacts:
                path: test_preparation

            - run:
                name: "Retrieve Artifact Paths"
                command: |
                    project_slug="gh/${CIRCLE_PROJECT_USERNAME}/${CIRCLE_PROJECT_REPONAME}"
                    job_number=${CIRCLE_BUILD_NUM}
                    url="https://circleci.com/api/v2/project/${project_slug}/${job_number}/artifacts"
                    curl -o  test_preparation/artifacts.json ${url}
            - run:
                name: "Prepare pipeline parameters"
                command: |
                    python utils/process_test_artifacts.py

            # To avoid too long generated_config.yaml on the continuation orb, we pass the links to the artifacts as parameters.
            # Otherwise the list of tests was just too big. Explicit is good but for that it was a limitation.
            # We used:

            # https://circleci.com/docs/api/v2/index.html#operation/getJobArtifacts : to get the job artifacts
            # We could not pass a nested dict, which is why we create the test_file_... parameters for every single job

            - store_artifacts:
                path: test_preparation/transformed_artifacts.json
            - store_artifacts:
                path: test_preparation/artifacts.json
            - continuation/continue:
                parameters:  test_preparation/transformed_artifacts.json
                configuration_path: test_preparation/generated_config.yml

    check_code_quality:
        working_directory: ~/transformers
        docker:
            - image: huggingface/transformers-quality
        resource_class: large
        environment:
            TRANSFORMERS_IS_CI: yes
            PYTEST_TIMEOUT: 120
        parallelism: 1
        steps:
            - checkout
            - run: uv pip install -e ".[quality]"
            - run:
                name: Show installed libraries and their versions
                command: pip freeze | tee installed.txt
            - store_artifacts:
                  path: ~/transformers/installed.txt
            - run: python -c "from transformers import *" || (echo '🚨 import failed, this means you introduced unprotected imports! 🚨'; exit 1)
            - run: ruff check examples tests src utils
            - run: ruff format examples tests src utils --check
            - run: python utils/custom_init_isort.py --check_only
            - run: python utils/sort_auto_mappings.py --check_only
            - run: python utils/check_doc_toc.py
            - run: python utils/check_docstrings.py --check_all

    check_repository_consistency:
        working_directory: ~/transformers
        docker:
            - image: huggingface/transformers-consistency
        resource_class: large
        environment:
            TRANSFORMERS_IS_CI: yes
            PYTEST_TIMEOUT: 120
        parallelism: 1
        steps:
            - checkout
            - run: uv pip install -e ".[quality]"
<<<<<<< HEAD
            - run: uv pip install --prerelease allow "huggingface_hub==1.0.0.rc1"
=======
>>>>>>> 79c1b767
            - run:
                name: Show installed libraries and their versions
                command: pip freeze | tee installed.txt
            - store_artifacts:
                  path: ~/transformers/installed.txt
            - run: python utils/check_copies.py
            - run: python utils/check_modular_conversion.py
            - run: python utils/check_dummies.py
            - run: python utils/check_repo.py
            - run: python utils/check_inits.py
            - run: python utils/check_pipeline_typing.py
            - run: python utils/check_config_docstrings.py
            - run: python utils/check_config_attributes.py
            - run: python utils/check_doctest_list.py
            - run: make deps_table_check_updated
            - run: python utils/update_metadata.py --check-only
            - run: python utils/check_docstrings.py

workflows:
    version: 2
    setup_and_quality:
        when:
            and:
                - equal: [<<pipeline.project.git_url>>, https://github.com/huggingface/transformers]
                - not: <<pipeline.parameters.nightly>>
        jobs:
            - check_circleci_user
            - check_code_quality
            - check_repository_consistency
            - fetch_tests

    setup_and_quality_2:
        when:
            not:
                 equal: [<<pipeline.project.git_url>>, https://github.com/huggingface/transformers]
        jobs:
            - check_circleci_user
            - check_code_quality
            - check_repository_consistency
            - fetch_tests:
                # [reference] https://circleci.com/docs/contexts/
                context:
                    - TRANSFORMERS_CONTEXT

    nightly:
        when: <<pipeline.parameters.nightly>>
        jobs:
            - check_circleci_user
            - check_code_quality
            - check_repository_consistency
            - fetch_all_tests<|MERGE_RESOLUTION|>--- conflicted
+++ resolved
@@ -174,10 +174,6 @@
         steps:
             - checkout
             - run: uv pip install -e ".[quality]"
-<<<<<<< HEAD
-            - run: uv pip install --prerelease allow "huggingface_hub==1.0.0.rc1"
-=======
->>>>>>> 79c1b767
             - run:
                 name: Show installed libraries and their versions
                 command: pip freeze | tee installed.txt
