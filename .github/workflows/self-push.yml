name: Self-hosted runner (push)

on:
  push:
    branches:
      - master
      - ci_*
      - ci-*
    paths:
      - "src/**"
      - "tests/**"
      - ".github/**"
      - "templates/**"
      - "utils/**"
  repository_dispatch:

env:
  HF_HOME: /mnt/cache
  TRANSFORMERS_IS_CI: yes
  OMP_NUM_THREADS: 8
  MKL_NUM_THREADS: 8
  PYTEST_TIMEOUT: 60

jobs:
  run_tests_torch_gpu:
    runs-on: [self-hosted, docker-gpu, single-gpu]
    container:
      image: pytorch/pytorch:1.9.0-cuda11.1-cudnn8-runtime
      options: --gpus 0 --shm-size "16gb" --ipc host -v /mnt/cache/.cache/huggingface:/mnt/cache/
    steps:
      - name: Install dependencies
        run: |
          apt -y update && apt install -y software-properties-common && apt -y update && add-apt-repository -y ppa:git-core/ppa && apt -y update && apt install -y git
          apt install -y libsndfile1-dev
          pip install --upgrade pip
          pip install .[sklearn,testing,onnxruntime,sentencepiece,torch-speech,vision,timm]

      - name: Launcher docker
        uses: actions/checkout@v2
        with:
          fetch-depth: 2

      - name: NVIDIA-SMI
        run: |
          nvidia-smi

      - name: Are GPUs recognized by our DL frameworks
        run: |
          python -c "import torch; print('Cuda available:', torch.cuda.is_available())"
          python -c "import torch; print('Cuda version:', torch.version.cuda)"
          python -c "import torch; print('CuDNN version:', torch.backends.cudnn.version())"
          python -c "import torch; print('Number of GPUs available:', torch.cuda.device_count())"
      
      - name: Fetch the tests to run
        run: |
          python utils/tests_fetcher.py --diff_with_last_commit | tee test_preparation.txt

      - name: Report fetched tests
        uses: actions/upload-artifact@v2
        with:
          name: test_fetched
          path: test_preparation.txt

      - name: Run all non-slow tests on GPU
        run: |
          if [ -f test_list.txt ]; then
            python -m pytest -n 2 --dist=loadfile -v --make-reports=tests_torch_gpu $(cat test_list.txt)
          fi

      - name: Failure short reports
        if: ${{ failure() }}
        run: cat reports/tests_torch_gpu_failures_short.txt

      - name: Test suite reports artifacts
        if: ${{ always() }}
        uses: actions/upload-artifact@v2
        with:
          name: run_all_tests_torch_gpu_test_reports
          path: reports

  run_tests_flax_gpu:
    runs-on: [self-hosted, docker-gpu, single-gpu]
    container:
      image: tensorflow/tensorflow:2.4.1-gpu
      options: --gpus 0 --shm-size "16gb" --ipc host -v /mnt/cache/.cache/huggingface:/mnt/cache/
    steps:
      - name: Install dependencies
        run: |
          apt -y update && apt install -y software-properties-common && apt -y update && add-apt-repository -y ppa:git-core/ppa && apt -y update && apt install -y git
          pip install --upgrade "jax[cuda111]" -f https://storage.googleapis.com/jax-releases/jax_releases.html
          pip install --upgrade pip
          pip install .[sklearn,testing,sentencepiece,flax,flax-speech,vision]

      - name: Launcher docker
        uses: actions/checkout@v2
        with:
          fetch-depth: 2

      - name: NVIDIA-SMI
<<<<<<< HEAD
=======
        continue-on-error: true
>>>>>>> c76de105
        run: |
          nvidia-smi

      - name: Are GPUs recognized by our DL frameworks
        run: |
          python -c "from jax.lib import xla_bridge; print('GPU available:', xla_bridge.get_backend().platform)"
          python -c "import jax; print('Number of GPUs available:', len(jax.local_devices()))"
      
<<<<<<< HEAD
      - name: Fetch the tests to run
        run: |
          python utils/tests_fetcher.py --diff_with_last_commit | tee test_preparation.txt
=======
#      - name: Fetch the tests to run
#        run: |
#          python utils/tests_fetcher.py --diff_with_last_commit | tee test_preparation.txt
>>>>>>> c76de105

      - name: Report fetched tests
        uses: actions/upload-artifact@v2
        with:
          name: test_fetched
          path: test_preparation.txt

      - name: Run all non-slow tests on GPU
        run: |
<<<<<<< HEAD
          if [ -f test_list.txt ]; then
            python -m pytest -n 2 --dist=loadfile -v --make-reports=tests_flax_gpu $(cat test_list.txt)
          fi
=======
          python -m pytest -n 2 --dist=loadfile -v --make-reports=tests_flax_gpu
#          if [ -f test_list.txt ]; then
#            python -m pytest -n 2 --dist=loadfile -v --make-reports=tests_flax_gpu $(cat test_list.txt)
#          fi
>>>>>>> c76de105

      - name: Failure short reports
        if: ${{ failure() }}
        run: cat reports/tests_flax_gpu_failures_short.txt

      - name: Test suite reports artifacts
        if: ${{ always() }}
        uses: actions/upload-artifact@v2
        with:
          name: run_all_tests_flax_gpu_test_reports
          path: reports

#  run_tests_tf_gpu:
#    runs-on: [self-hosted, docker-gpu, single-gpu]
#    timeout-minutes: 120
#    container:
#      image: tensorflow/tensorflow:2.4.1-gpu
#      options: --gpus 0 --shm-size "16gb" --ipc host -v /mnt/cache/.cache/huggingface:/mnt/cache/
#    steps:
#      - name: Install dependencies
#        run: |
#          apt -y update && apt install -y software-properties-common && apt -y update && add-apt-repository -y ppa:git-core/ppa && apt -y update && apt install -y git
#          pip install --upgrade pip
#          pip install .[sklearn,testing,onnxruntime,sentencepiece,tf-speech]
#
#      - name: Launcher docker
#        uses: actions/checkout@v2
#        with:
#          fetch-depth: 2
#
#      - name: NVIDIA-SMI
#        run: |
#          nvidia-smi
#
#      - name: Are GPUs recognized by our DL frameworks
#        run: |
#          TF_CPP_MIN_LOG_LEVEL=3 python -c "import tensorflow as tf; print('TF GPUs available:', bool(tf.config.list_physical_devices('GPU')))"
#          TF_CPP_MIN_LOG_LEVEL=3 python -c "import tensorflow as tf; print('Number of TF GPUs available:', len(tf.config.list_physical_devices('GPU')))"
#
#      - name: Fetch the tests to run
#        run: |
#          python utils/tests_fetcher.py --diff_with_last_commit | tee test_preparation.txt
#
#      - name: Report fetched tests
#        uses: actions/upload-artifact@v2
#        with:
#          name: test_fetched
#          path: test_preparation.txt
#
#      - name: Run all non-slow tests on GPU
#        env:
#          TF_NUM_INTRAOP_THREADS: 8
#          TF_NUM_INTEROP_THREADS: 1
#        run: |
#          if [ -f test_list.txt ]; then
#            python -m pytest -n 1 --dist=loadfile --make-reports=tests_tf_gpu $(cat test_list.txt)
#          fi
#
#      - name: Failure short reports
#        if: ${{ failure() }}
#        run: cat reports/tests_tf_gpu_failures_short.txt
#
#      - name: Test suite reports artifacts
#        if: ${{ always() }}
#        uses: actions/upload-artifact@v2
#        with:
#          name: run_all_tests_tf_gpu_test_reports
#          path: reports


  run_tests_torch_multi_gpu:
    runs-on: [self-hosted, docker-gpu, multi-gpu]
    container:
      image: pytorch/pytorch:1.9.0-cuda11.1-cudnn8-runtime
      options: --gpus all --shm-size "16gb" --ipc host -v /mnt/cache/.cache/huggingface:/mnt/cache/
    steps:
      - name: Install dependencies
        run: |
          apt -y update && apt install -y software-properties-common && apt -y update && add-apt-repository -y ppa:git-core/ppa && apt -y update && apt install -y git
          apt install -y libsndfile1-dev
          pip install --upgrade pip
          pip install .[sklearn,testing,onnxruntime,sentencepiece,torch-speech,vision,timm]
      
      - name: Launcher docker
        uses: actions/checkout@v2
        with:
          fetch-depth: 2

      - name: NVIDIA-SMI
        continue-on-error: true
        run: |
          nvidia-smi

      - name: Are GPUs recognized by our DL frameworks
        run: |
          python -c "import torch; print('Cuda available:', torch.cuda.is_available())"
          python -c "import torch; print('Cuda version:', torch.version.cuda)"
          python -c "import torch; print('CuDNN version:', torch.backends.cudnn.version())"
          python -c "import torch; print('Number of GPUs available:', torch.cuda.device_count())"

      - name: Fetch the tests to run
        run: |
          python utils/tests_fetcher.py --diff_with_last_commit | tee test_preparation.txt

      - name: Report fetched tests
        uses: actions/upload-artifact@v2
        with:
          name: test_fetched
          path: test_preparation.txt

      - name: Run all non-slow tests on GPU
        env:
          MKL_SERVICE_FORCE_INTEL: 1
        run: |
          if [ -f test_list.txt ]; then
            python -m pytest -n 2 --dist=loadfile -v --make-reports=tests_torch_multi_gpu $(cat test_list.txt)
          fi

      - name: Failure short reports
        if: ${{ failure() }}
        run: cat reports/tests_torch_multi_gpu_failures_short.txt

      - name: Test suite reports artifacts
        if: ${{ always() }}
        uses: actions/upload-artifact@v2
        with:
          name: run_all_tests_torch_multi_gpu_test_reports
          path: reports

  run_tests_flax_multi_gpu:
    runs-on: [self-hosted, docker-gpu, multi-gpu]
    container:
      image: tensorflow/tensorflow:2.4.1-gpu
      options: --gpus 0 --shm-size "16gb" --ipc host -v /mnt/cache/.cache/huggingface:/mnt/cache/
    steps:
      - name: Install dependencies
        run: |
          apt -y update && apt install -y software-properties-common && apt -y update && add-apt-repository -y ppa:git-core/ppa && apt -y update && apt install -y git
          pip install --upgrade "jax[cuda111]" -f https://storage.googleapis.com/jax-releases/jax_releases.html
          pip install --upgrade pip
          pip install .[sklearn,testing,sentencepiece,flax,flax-speech,vision]

      - name: Launcher docker
        uses: actions/checkout@v2
        with:
          fetch-depth: 2

      - name: NVIDIA-SMI
<<<<<<< HEAD
=======
        continue-on-error: true
>>>>>>> c76de105
        run: |
          nvidia-smi

      - name: Are GPUs recognized by our DL frameworks
        run: |
          python -c "from jax.lib import xla_bridge; print('GPU available:', xla_bridge.get_backend().platform)"
          python -c "import jax; print('Number of GPUs available:', len(jax.local_devices()))"
      
<<<<<<< HEAD
      - name: Fetch the tests to run
        run: |
          python utils/tests_fetcher.py --diff_with_last_commit | tee test_preparation.txt
=======
#      - name: Fetch the tests to run
#        run: |
#          python utils/tests_fetcher.py --diff_with_last_commit | tee test_preparation.txt
>>>>>>> c76de105

      - name: Report fetched tests
        uses: actions/upload-artifact@v2
        with:
          name: test_fetched
          path: test_preparation.txt

      - name: Run all non-slow tests on GPU
        run: |
<<<<<<< HEAD
          if [ -f test_list.txt ]; then
            python -m pytest -n 2 --dist=loadfile -v --make-reports=tests_flax_multi_gpu $(cat test_list.txt)
          fi
=======
          python -m pytest -n 2 --dist=loadfile -v --make-reports=tests_flax_multi_gpu
#          if [ -f test_list.txt ]; then
#            python -m pytest -n 2 --dist=loadfile -v --make-reports=tests_flax_multi_gpu $(cat test_list.txt)
#          fi
>>>>>>> c76de105

      - name: Failure short reports
        if: ${{ failure() }}
        run: cat reports/tests_flax_multi_gpu_failures_short.txt

      - name: Test suite reports artifacts
        if: ${{ always() }}
        uses: actions/upload-artifact@v2
        with:
          name: run_all_tests_flax_multi_gpu_test_reports
          path: reports

#  run_tests_tf_multi_gpu:
#    runs-on: [self-hosted, docker-gpu, multi-gpu]
#    timeout-minutes: 120
#    container:
#      image: tensorflow/tensorflow:2.4.1-gpu
#      options: --gpus all --shm-size "16gb" --ipc host -v /mnt/cache/.cache/huggingface:/mnt/cache/
#    steps:
#      - name: Install dependencies
#        run: |
#          apt -y update && apt install -y software-properties-common && apt -y update && add-apt-repository -y ppa:git-core/ppa && apt -y update && apt install -y git
#          pip install --upgrade pip
#          pip install .[sklearn,testing,onnxruntime,sentencepiece,tf-speech]
#
#      - name: Launcher docker
#        uses: actions/checkout@v2
#        with:
#          fetch-depth: 2
#
#      - name: NVIDIA-SMI
#        run: |
#          nvidia-smi
#
#      - name: Are GPUs recognized by our DL frameworks
#        run: |
#          TF_CPP_MIN_LOG_LEVEL=3 python -c "import tensorflow as tf; print('TF GPUs available:', bool(tf.config.list_physical_devices('GPU')))"
#          TF_CPP_MIN_LOG_LEVEL=3 python -c "import tensorflow as tf; print('Number of TF GPUs available:', len(tf.config.list_physical_devices('GPU')))"
#
#      - name: Fetch the tests to run
#        run: |
#          python utils/tests_fetcher.py --diff_with_last_commit | tee test_preparation.txt
#
#      - name: Report fetched tests
#        uses: actions/upload-artifact@v2
#        with:
#          name: test_fetched
#          path: test_preparation.txt
#
#      - name: Run all non-slow tests on GPU
#        env:
#          TF_NUM_INTRAOP_THREADS: 8
#          TF_NUM_INTEROP_THREADS: 1
#        run: |
#          if [ -f test_list.txt ]; then
#            python -m pytest -n 1 --dist=loadfile --make-reports=tests_tf_multi_gpu $(cat test_list.txt)
#          fi
#
#      - name: Failure short reports
#        if: ${{ failure() }}
#        run: cat reports/tests_tf_multi_gpu_failures_short.txt
#
#      - name: Test suite reports artifacts
#        if: ${{ always() }}
#        uses: actions/upload-artifact@v2
#        with:
#          name: run_all_tests_tf_multi_gpu_test_reports
#          path: reports

  run_tests_torch_cuda_extensions_gpu:
    runs-on: [self-hosted, docker-gpu, single-gpu]
    container:
      image: nvcr.io/nvidia/pytorch:21.03-py3
      options: --gpus 0 --shm-size "16gb" --ipc host -v /mnt/cache/.cache/huggingface:/mnt/cache/
    steps:
      - name: Launcher docker
        uses: actions/checkout@v2
        with:
          fetch-depth: 2

      - name: NVIDIA-SMI
        run: |
          nvidia-smi

      - name: Install dependencies
        run: |
          apt -y update && apt install -y libaio-dev
          pip install --upgrade pip
          pip install .[testing,deepspeed]

      - name: Are GPUs recognized by our DL frameworks
        run: |
          python -c "import torch; print('Cuda available:', torch.cuda.is_available())"
          python -c "import torch; print('Cuda version:', torch.version.cuda)"
          python -c "import torch; print('CuDNN version:', torch.backends.cudnn.version())"
          python -c "import torch; print('Number of GPUs available:', torch.cuda.device_count())"
      
      - name: Fetch the tests to run
        run: |
          python utils/tests_fetcher.py --diff_with_last_commit --filters tests/deepspeed tests/extended | tee test_preparation.txt
      
      - name: Report fetched tests
        uses: actions/upload-artifact@v2
        with:
          name: test_fetched
          path: test_preparation.txt

      - name: Run all tests on GPU
        run: |
          if [ -f test_list.txt ]; then
            python -m pytest -n 1 --dist=loadfile -v --make-reports=tests_torch_cuda_extensions_gpu $(cat test_list.txt)
          fi

      - name: Failure short reports
        if: ${{ failure() }}
        run: cat reports/tests_torch_cuda_extensions_gpu_failures_short.txt

      - name: Test suite reports artifacts
        if: ${{ always() }}
        uses: actions/upload-artifact@v2
        with:
          name: run_tests_torch_cuda_extensions_gpu_test_reports
          path: reports

  run_tests_torch_cuda_extensions_multi_gpu:
    runs-on: [self-hosted, docker-gpu, multi-gpu]
    container:
      image: nvcr.io/nvidia/pytorch:21.03-py3
      options: --gpus 0 --shm-size "16gb" --ipc host -v /mnt/cache/.cache/huggingface:/mnt/cache/
    steps:
      - name: Launcher docker
        uses: actions/checkout@v2
        with:
          fetch-depth: 2

      - name: NVIDIA-SMI
        continue-on-error: true
        run: |
          nvidia-smi

      - name: Install dependencies
        run: |
          apt -y update && apt install -y libaio-dev
          pip install --upgrade pip
          pip install .[testing,deepspeed,fairscale]

      - name: Are GPUs recognized by our DL frameworks
        run: |
          python -c "import torch; print('Cuda available:', torch.cuda.is_available())"
          python -c "import torch; print('Cuda version:', torch.version.cuda)"
          python -c "import torch; print('CuDNN version:', torch.backends.cudnn.version())"
          python -c "import torch; print('Number of GPUs available:', torch.cuda.device_count())"

      - name: Fetch the tests to run
        run: |
          python utils/tests_fetcher.py --diff_with_last_commit --filters tests/deepspeed tests/extended | tee test_preparation.txt

      - name: Report fetched tests
        uses: actions/upload-artifact@v2
        with:
          name: test_fetched
          path: test_preparation.txt

      - name: Run all tests on GPU
        run: |
          if [ -f test_list.txt ]; then
            python -m pytest -n 1 --dist=loadfile -v --make-reports=tests_torch_cuda_extensions_multi_gpu $(cat test_list.txt)
          fi

      - name: Failure short reports
        if: ${{ failure() }}
        run: cat reports/tests_torch_cuda_extensions_multi_gpu_failures_short.txt

      - name: Test suite reports artifacts
        if: ${{ always() }}
        uses: actions/upload-artifact@v2
        with:
          name: run_tests_torch_cuda_extensions_multi_gpu_test_reports
          path: reports


  send_results:
    name: Send results to webhook
    runs-on: ubuntu-latest
    if: always()
    needs: [
        run_tests_torch_gpu,
#        run_tests_tf_gpu,
        run_tests_torch_multi_gpu,
#        run_tests_tf_multi_gpu,
        run_tests_torch_cuda_extensions_gpu,
        run_tests_torch_cuda_extensions_multi_gpu
    ]
    steps:
      - uses: actions/checkout@v2

      - uses: actions/download-artifact@v2

      - name: Send message to Slack
        env:
          CI_SLACK_BOT_TOKEN: ${{ secrets.CI_SLACK_BOT_TOKEN }}
          CI_SLACK_CHANNEL_ID: ${{ secrets.CI_SLACK_CHANNEL_ID }}

        run: |
          pip install slack_sdk
          python utils/notification_service.py push<|MERGE_RESOLUTION|>--- conflicted
+++ resolved
@@ -97,10 +97,7 @@
           fetch-depth: 2
 
       - name: NVIDIA-SMI
-<<<<<<< HEAD
-=======
         continue-on-error: true
->>>>>>> c76de105
         run: |
           nvidia-smi
 
@@ -109,15 +106,9 @@
           python -c "from jax.lib import xla_bridge; print('GPU available:', xla_bridge.get_backend().platform)"
           python -c "import jax; print('Number of GPUs available:', len(jax.local_devices()))"
       
-<<<<<<< HEAD
       - name: Fetch the tests to run
         run: |
           python utils/tests_fetcher.py --diff_with_last_commit | tee test_preparation.txt
-=======
-#      - name: Fetch the tests to run
-#        run: |
-#          python utils/tests_fetcher.py --diff_with_last_commit | tee test_preparation.txt
->>>>>>> c76de105
 
       - name: Report fetched tests
         uses: actions/upload-artifact@v2
@@ -127,16 +118,9 @@
 
       - name: Run all non-slow tests on GPU
         run: |
-<<<<<<< HEAD
           if [ -f test_list.txt ]; then
             python -m pytest -n 2 --dist=loadfile -v --make-reports=tests_flax_gpu $(cat test_list.txt)
           fi
-=======
-          python -m pytest -n 2 --dist=loadfile -v --make-reports=tests_flax_gpu
-#          if [ -f test_list.txt ]; then
-#            python -m pytest -n 2 --dist=loadfile -v --make-reports=tests_flax_gpu $(cat test_list.txt)
-#          fi
->>>>>>> c76de105
 
       - name: Failure short reports
         if: ${{ failure() }}
@@ -285,10 +269,7 @@
           fetch-depth: 2
 
       - name: NVIDIA-SMI
-<<<<<<< HEAD
-=======
         continue-on-error: true
->>>>>>> c76de105
         run: |
           nvidia-smi
 
@@ -297,15 +278,9 @@
           python -c "from jax.lib import xla_bridge; print('GPU available:', xla_bridge.get_backend().platform)"
           python -c "import jax; print('Number of GPUs available:', len(jax.local_devices()))"
       
-<<<<<<< HEAD
       - name: Fetch the tests to run
         run: |
           python utils/tests_fetcher.py --diff_with_last_commit | tee test_preparation.txt
-=======
-#      - name: Fetch the tests to run
-#        run: |
-#          python utils/tests_fetcher.py --diff_with_last_commit | tee test_preparation.txt
->>>>>>> c76de105
 
       - name: Report fetched tests
         uses: actions/upload-artifact@v2
@@ -315,16 +290,9 @@
 
       - name: Run all non-slow tests on GPU
         run: |
-<<<<<<< HEAD
           if [ -f test_list.txt ]; then
             python -m pytest -n 2 --dist=loadfile -v --make-reports=tests_flax_multi_gpu $(cat test_list.txt)
           fi
-=======
-          python -m pytest -n 2 --dist=loadfile -v --make-reports=tests_flax_multi_gpu
-#          if [ -f test_list.txt ]; then
-#            python -m pytest -n 2 --dist=loadfile -v --make-reports=tests_flax_multi_gpu $(cat test_list.txt)
-#          fi
->>>>>>> c76de105
 
       - name: Failure short reports
         if: ${{ failure() }}
