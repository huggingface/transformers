# coding=utf-8
# Copyright 2018 The Google AI Language Team Authors and The HuggingFace Inc. team.
# Copyright (c) 2018, NVIDIA CORPORATION.  All rights reserved.
#
# Licensed under the Apache License, Version 2.0 (the "License");
# you may not use this file except in compliance with the License.
# You may obtain a copy of the License at
#
#     http://www.apache.org/licenses/LICENSE-2.0
#
# Unless required by applicable law or agreed to in writing, software
# distributed under the License is distributed on an "AS IS" BASIS,
# WITHOUT WARRANTIES OR CONDITIONS OF ANY KIND, either express or implied.
# See the License for the specific language governing permissions and
# limitations under the License.
""" Finetuning the library models for sequence classification on GLUE (Bert, XLM, XLNet, RoBERTa, Albert, XLM-RoBERTa)."""


import argparse
import glob
import json
import logging
import os
import random

import numpy as np
import pandas as pd
import torch
from collections import defaultdict
from torch.utils.data import DataLoader, RandomSampler, SequentialSampler, TensorDataset
from torch.utils.data.distributed import DistributedSampler
from tqdm import tqdm, trange

from transformers import (
    MODEL_FOR_SEQUENCE_CLASSIFICATION_MAPPING,
    WEIGHTS_NAME,
    AdamW,
    AutoConfig,
    AutoModelForSequenceClassification,
    AutoTokenizer,
    get_linear_schedule_with_warmup,
)
from transformers import glue_compute_metrics as compute_metrics
from transformers import glue_convert_examples_to_features as convert_examples_to_features
from transformers import glue_output_modes as output_modes
from transformers import glue_processors as processors

try:
    from torch.utils.tensorboard import SummaryWriter
except ImportError:
    from tensorboardX import SummaryWriter


logger = logging.getLogger(__name__)

MODEL_CONFIG_CLASSES = list(MODEL_FOR_SEQUENCE_CLASSIFICATION_MAPPING.keys())
MODEL_TYPES = tuple(conf.model_type for conf in MODEL_CONFIG_CLASSES)

ALL_MODELS = sum((tuple(conf.pretrained_config_archive_map.keys()) for conf in MODEL_CONFIG_CLASSES), (),)


def set_seed(args):
    random.seed(args.seed)
    np.random.seed(args.seed)
    torch.manual_seed(args.seed)
    if args.n_gpu > 0:
        torch.cuda.manual_seed_all(args.seed)


def train(args, train_dataset, model, tokenizer):
    """ Train the model """
    if args.local_rank in [-1, 0]:
        tb_writer = SummaryWriter()

    args.train_batch_size = args.per_gpu_train_batch_size * max(1, args.n_gpu)
    train_sampler = RandomSampler(train_dataset) if args.local_rank == -1 else DistributedSampler(train_dataset)
    train_dataloader = DataLoader(train_dataset, sampler=train_sampler, batch_size=args.train_batch_size)

    if args.max_steps > 0:
        t_total = args.max_steps
        args.num_train_epochs = args.max_steps // (len(train_dataloader) // args.gradient_accumulation_steps) + 1
    else:
        t_total = len(train_dataloader) // args.gradient_accumulation_steps * args.num_train_epochs

    # Prepare optimizer and schedule (linear warmup and decay)
    optimizer = get_optimizer(args, model)

    if args.warmup_steps != 0:
        warmup_steps = args.warmup_steps
    else:
        warmup_steps = t_total * args.warmup_fraction
    scheduler = get_linear_schedule_with_warmup(
        optimizer, num_warmup_steps=warmup_steps, num_training_steps=t_total
    )

    # Check if saved optimizer or scheduler states exist
    if os.path.isfile(os.path.join(args.model_name_or_path, "optimizer.pt")) and os.path.isfile(
        os.path.join(args.model_name_or_path, "scheduler.pt")
    ):
        # Load in optimizer and scheduler states
        optimizer.load_state_dict(torch.load(os.path.join(args.model_name_or_path, "optimizer.pt")))
        scheduler.load_state_dict(torch.load(os.path.join(args.model_name_or_path, "scheduler.pt")))

    if args.fp16:
        try:
            from apex import amp
        except ImportError:
            raise ImportError("Please install apex from https://www.github.com/nvidia/apex to use fp16 training.")
        model, optimizer = amp.initialize(model, optimizer, opt_level=args.fp16_opt_level)

    # multi-gpu training (should be after apex fp16 initialization)
    if args.n_gpu > 1:
        model = torch.nn.DataParallel(model)

    # Distributed training (should be after apex fp16 initialization)
    if args.local_rank != -1:
        model = torch.nn.parallel.DistributedDataParallel(
            model, device_ids=[args.local_rank], output_device=args.local_rank, find_unused_parameters=True,
        )

    # Train!
    logger.info("***** Running training *****")
    logger.info("  Num examples = %d", len(train_dataset))
    logger.info("  Num Epochs = %d", args.num_train_epochs)
    logger.info("  Instantaneous batch size per GPU = %d", args.per_gpu_train_batch_size)
    logger.info(
        "  Total train batch size (w. parallel, distributed & accumulation) = %d",
        args.train_batch_size
        * args.gradient_accumulation_steps
        * (torch.distributed.get_world_size() if args.local_rank != -1 else 1),
    )
    logger.info("  Gradient Accumulation steps = %d", args.gradient_accumulation_steps)
    logger.info("  Total optimization steps = %d", t_total)

    global_step = 0
    epochs_trained = 0
    steps_trained_in_current_epoch = 0
    # Check if continuing training from a checkpoint
    if os.path.exists(args.model_name_or_path):
        # set global_step to global_step of last saved checkpoint from model path
        try:
            global_step = int(args.model_name_or_path.split("-")[-1].split("/")[0])
        except ValueError:
            global_step = 0
        epochs_trained = global_step // (len(train_dataloader) // args.gradient_accumulation_steps)
        steps_trained_in_current_epoch = global_step % (len(train_dataloader) // args.gradient_accumulation_steps)

        logger.info("  Continuing training from checkpoint, will skip to saved global_step")
        logger.info("  Continuing training from epoch %d", epochs_trained)
        logger.info("  Continuing training from global step %d", global_step)
        logger.info("  Will skip the first %d steps in the first epoch", steps_trained_in_current_epoch)

    tr_loss, logging_loss = 0.0, 0.0
    model.zero_grad()
    train_iterator = trange(
        epochs_trained, int(args.num_train_epochs), desc="Epoch", disable=args.local_rank not in [-1, 0],
    )
    set_seed(args)  # Added here for reproductibility
    for _ in train_iterator:
        epoch_iterator = tqdm(train_dataloader, desc="Iteration", disable=args.local_rank not in [-1, 0])
        for step, batch in enumerate(epoch_iterator):

            # Skip past any already trained steps if resuming training
            if steps_trained_in_current_epoch > 0:
                steps_trained_in_current_epoch -= 1
                continue

            model.train()
            batch = tuple(t.to(args.device) for t in batch)
            inputs = {"input_ids": batch[0], "attention_mask": batch[1], "labels": batch[3]}
            if args.model_type != "distilbert":
                inputs["token_type_ids"] = (
                    batch[2] if args.model_type in ["bert", "xlnet", "albert"] else None
                )  # XLM, DistilBERT, RoBERTa, and XLM-RoBERTa don't use segment_ids
            outputs = model(**inputs)
            loss = outputs[0]  # model outputs are always tuple in transformers (see doc)

            if args.n_gpu > 1:
                loss = loss.mean()  # mean() to average on multi-gpu parallel training
            if args.gradient_accumulation_steps > 1:
                loss = loss / args.gradient_accumulation_steps

            if args.fp16:
                with amp.scale_loss(loss, optimizer) as scaled_loss:
                    scaled_loss.backward()
            else:
                loss.backward()

            tr_loss += loss.item()
            if (step + 1) % args.gradient_accumulation_steps == 0 or (
                # last step in epoch but step is always smaller than gradient_accumulation_steps
                len(epoch_iterator) <= args.gradient_accumulation_steps
                and (step + 1) == len(epoch_iterator)
            ):
                if args.fp16:
                    torch.nn.utils.clip_grad_norm_(amp.master_params(optimizer), args.max_grad_norm)
                else:
                    torch.nn.utils.clip_grad_norm_(model.parameters(), args.max_grad_norm)

                optimizer.step()
                scheduler.step()  # Update learning rate schedule
                model.zero_grad()
                global_step += 1

                if args.local_rank in [-1, 0] and args.logging_steps > 0 and global_step % args.logging_steps == 0:
                    logs = {}
                    if (
                        args.local_rank == -1 and args.evaluate_during_training
                    ):  # Only evaluate when single GPU otherwise metrics may not average well
                        results = evaluate(args, model, tokenizer)
                        for key, value in results.items():
                            eval_key = "eval_{}".format(key)
                            logs[eval_key] = value

                    loss_scalar = (tr_loss - logging_loss) / args.logging_steps
                    learning_rate_scalar = scheduler.get_lr()[0]
                    logs["learning_rate"] = learning_rate_scalar
                    logs["loss"] = loss_scalar
                    logging_loss = tr_loss

                    for key, value in logs.items():
                        tb_writer.add_scalar(key, value, global_step)
                    print(json.dumps({**logs, **{"step": global_step}}))

                if args.local_rank in [-1, 0] and args.save_steps > 0 and global_step % args.save_steps == 0:
                    # Save model checkpoint
                    output_dir = os.path.join(args.output_dir, "checkpoint-{}".format(global_step))
                    if not os.path.exists(output_dir):
                        os.makedirs(output_dir)
                    model_to_save = (
                        model.module if hasattr(model, "module") else model
                    )  # Take care of distributed/parallel training
                    model_to_save.save_pretrained(output_dir)
                    tokenizer.save_pretrained(output_dir)

                    torch.save(args, os.path.join(output_dir, "training_args.bin"))
                    logger.info("Saving model checkpoint to %s", output_dir)

                    torch.save(optimizer.state_dict(), os.path.join(output_dir, "optimizer.pt"))
                    torch.save(scheduler.state_dict(), os.path.join(output_dir, "scheduler.pt"))
                    logger.info("Saving optimizer and scheduler states to %s", output_dir)

            if args.max_steps > 0 and global_step > args.max_steps:
                epoch_iterator.close()
                break
        if args.max_steps > 0 and global_step > args.max_steps:
            train_iterator.close()
            break

    if args.local_rank in [-1, 0]:
        tb_writer.close()

    return global_step, tr_loss / global_step


def evaluate(args, model, tokenizer, prefix=""):
    # Loop to handle MNLI double evaluation (matched, mis-matched)
    eval_task_names = ("mnli", "mnli-mm") if args.task_name == "mnli" else (args.task_name,)
    eval_outputs_dirs = (args.output_dir, args.output_dir + "-MM") if args.task_name == "mnli" else (args.output_dir,)

    results = {}
    for eval_task, eval_output_dir in zip(eval_task_names, eval_outputs_dirs):
        eval_dataset = load_and_cache_examples(args, eval_task, tokenizer, set_type='dev')

        if not os.path.exists(eval_output_dir) and args.local_rank in [-1, 0]:
            os.makedirs(eval_output_dir)

        args.eval_batch_size = args.per_gpu_eval_batch_size * max(1, args.n_gpu)
        # Note that DistributedSampler samples randomly
        eval_sampler = SequentialSampler(eval_dataset)
        eval_dataloader = DataLoader(eval_dataset, sampler=eval_sampler, batch_size=args.eval_batch_size)

        # multi-gpu eval
        if args.n_gpu > 1 and not isinstance(model, torch.nn.DataParallel):
            model = torch.nn.DataParallel(model)

        # Eval!
        logger.info("***** Running evaluation {} *****".format(prefix))
        logger.info("  Num examples = %d", len(eval_dataset))
        logger.info("  Batch size = %d", args.eval_batch_size)
        eval_loss = 0.0
        nb_eval_steps = 0
        preds = None
        out_label_ids = None
        for batch in tqdm(eval_dataloader, desc="Evaluating"):
            model.eval()
            batch = tuple(t.to(args.device) for t in batch)

            with torch.no_grad():
                inputs = {"input_ids": batch[0], "attention_mask": batch[1], "labels": batch[3]}
                if args.model_type != "distilbert":
                    inputs["token_type_ids"] = (
                        batch[2] if args.model_type in ["bert", "xlnet", "albert"] else None
                    )  # XLM, DistilBERT, RoBERTa, and XLM-RoBERTa don't use segment_ids
                outputs = model(**inputs)
                tmp_eval_loss, logits = outputs[:2]

                eval_loss += tmp_eval_loss.mean().item()
            nb_eval_steps += 1
            if preds is None:
                preds = logits.detach().cpu().numpy()
                out_label_ids = inputs["labels"].detach().cpu().numpy()
            else:
                preds = np.append(preds, logits.detach().cpu().numpy(), axis=0)
                out_label_ids = np.append(out_label_ids, inputs["labels"].detach().cpu().numpy(), axis=0)

        eval_loss = eval_loss / nb_eval_steps
        if args.output_mode == "classification":
            preds = np.argmax(preds, axis=1)
        elif args.output_mode == "regression":
            preds = np.squeeze(preds)
        result = compute_metrics(eval_task, preds, out_label_ids)
        results.update(result)

        output_eval_file = os.path.join(eval_output_dir, prefix, "eval_results.txt")
        with open(output_eval_file, "w") as writer:
            logger.info("***** Eval results {} *****".format(prefix))
            for key in sorted(result.keys()):
                logger.info("  %s = %s", key, str(result[key]))
                writer.write("%s = %s\n" % (key, str(result[key])))

    return results


def test(args, model, tokenizer, prefix=""):
    # Loop to handle MNLI double evaluation (matched, mis-matched)
    eval_task_names = ("mnli", "mnli-mm") if args.task_name == "mnli" else (args.task_name,)
    eval_outputs_dirs = (args.output_dir, args.output_dir + "-MM") if args.task_name == "mnli" else (args.output_dir,)

    results = {}
    for eval_task, eval_output_dir in zip(eval_task_names, eval_outputs_dirs):
        eval_dataset = load_and_cache_examples(args, eval_task, tokenizer, set_type='test')

        if not os.path.exists(eval_output_dir) and args.local_rank in [-1, 0]:
            os.makedirs(eval_output_dir)

        args.eval_batch_size = args.per_gpu_eval_batch_size * max(1, args.n_gpu)
        # Note that DistributedSampler samples randomly
        eval_sampler = SequentialSampler(eval_dataset)
        eval_dataloader = DataLoader(eval_dataset, sampler=eval_sampler, batch_size=args.eval_batch_size)

        # multi-gpu eval
        if args.n_gpu > 1 and not isinstance(model, torch.nn.DataParallel):
            model = torch.nn.DataParallel(model)

        # Eval!
        logger.info("***** Running test {} *****".format(prefix))
        logger.info("  Num examples = %d", len(eval_dataset))
        logger.info("  Batch size = %d", args.eval_batch_size)
        nb_eval_steps = 0
        preds = None
        for batch in tqdm(eval_dataloader, desc="Evaluating"):
            model.eval()
            batch = tuple(t.to(args.device) for t in batch)

            with torch.no_grad():
                inputs = {"input_ids": batch[0], "attention_mask": batch[1]}
                if args.model_type != "distilbert":
                    inputs["token_type_ids"] = (
                        batch[2] if args.model_type in ["bert", "xlnet", "albert"] else None
                    )  # XLM, DistilBERT, RoBERTa, and XLM-RoBERTa don't use segment_ids
                outputs = model(**inputs)
                logits = outputs[0]

            nb_eval_steps += 1
            if preds is None:
                preds = logits.detach().cpu().numpy()
            else:
                preds = np.append(preds, logits.detach().cpu().numpy(), axis=0)

        processor = processors[eval_task]()
        if args.output_mode == "classification":
            preds = np.argmax(preds, axis=1)
            df_preds = pd.DataFrame({'prediction': preds})
            label_map = processor.get_labels()
            df_preds.prediction = df_preds.prediction.apply(lambda x: label_map[x])
        elif args.output_mode == "regression":
            preds = np.squeeze(preds)
            df_preds = pd.DataFrame({'prediction': preds})

        output_test_file = os.path.join(eval_output_dir, prefix, "test_predictions.tsv")
        df_preds.to_csv(output_test_file, sep='\t', index=True, index_label='index')

    return results


def get_optimizer(args, model):
    no_decay = ["bias", "LayerNorm.weight"]
    no_decay_params = []
    no_lr_decay_params = []
    layer_params = defaultdict(list)

    for n, p in model.named_parameters():
        name_split = n.split(".")
        if any(nd in n for nd in no_decay):
            no_decay_params.append(p)
        elif args.layerwise_lr_decay and len(name_split) > 2 and name_split[2] == "layer":
            layer_params[int(name_split[3])].append(p)
        else:
            no_lr_decay_params.append(p)

    optimizer_grouped_parameters = [
        {
            'params': no_decay_params,
            'weight_decay': 0.0,
            'lr': args.learning_rate
        },
        {
            'params': no_lr_decay_params,
            'weight_decay': args.weight_decay,
            'lr': args.learning_rate
        }
    ]

    if args.layerwise_lr_decay:
        n_layers = len(layer_params)
        for layer_n, params in layer_params.items():
            optimizer_grouped_parameters.append({
                'params': params,
                'weight_decay': args.weight_decay,
                'lr': args.learning_rate * (args.layerwise_lr_decay ** (n_layers - layer_n - 1))
            })

    optimizer = AdamW(optimizer_grouped_parameters, lr=args.learning_rate, eps=args.adam_epsilon)
    return optimizer


def load_and_cache_examples(args, task, tokenizer, set_type='train'):
    if args.local_rank not in [-1, 0] and set_type != 'train':
        torch.distributed.barrier()  # Make sure only the first process in distributed training process the dataset, and the others will use the cache

    processor = processors[task]()
    output_mode = output_modes[task]
    # Load data features from cache or dataset file
    cached_features_file = os.path.join(
        args.data_dir,
        "cached_{}_{}_{}_{}".format(
            set_type,
            list(filter(None, args.model_name_or_path.split("/"))).pop(),
            str(args.max_seq_length),
            str(task),
        ),
    )
    if os.path.exists(cached_features_file) and not args.overwrite_cache:
        logger.info("Loading features from cached file %s", cached_features_file)
        features = torch.load(cached_features_file)
    else:
        logger.info("Creating features from dataset file at %s", args.data_dir)
        label_list = processor.get_labels()
        if task in ["mnli", "mnli-mm"] and args.model_type in ["roberta", "xlmroberta"]:
            # HACK(label indices are swapped in RoBERTa pretrained model)
            label_list[1], label_list[2] = label_list[2], label_list[1]
        if set_type == 'train':
            examples = processor.get_train_examples(args.data_dir)
        elif set_type == 'dev':
            examples = processor.get_dev_examples(args.data_dir)
        elif set_type == 'test':
            examples = processor.get_test_examples(args.data_dir)

        features = convert_examples_to_features(
            examples,
            tokenizer,
            label_list=label_list,
            max_length=args.max_seq_length,
            output_mode=output_mode,
            pad_on_left=bool(args.model_type in ["xlnet"]),  # pad on the left for xlnet
            pad_token=tokenizer.convert_tokens_to_ids([tokenizer.pad_token])[0],
            pad_token_segment_id=4 if args.model_type in ["xlnet"] else 0,
        )
        if args.local_rank in [-1, 0]:
            logger.info("Saving features into cached file %s", cached_features_file)
            torch.save(features, cached_features_file)

    if args.local_rank == 0 and not set_type == 'train':
        torch.distributed.barrier()  # Make sure only the first process in distributed training process the dataset, and the others will use the cache

    # Convert to Tensors and build dataset
    all_input_ids = torch.tensor([f.input_ids for f in features], dtype=torch.long)
    all_attention_mask = torch.tensor([f.attention_mask for f in features], dtype=torch.long)
    all_token_type_ids = torch.tensor([f.token_type_ids for f in features], dtype=torch.long)

    if set_type == 'test':
        dataset = TensorDataset(all_input_ids, all_attention_mask, all_token_type_ids)
    else:
        if output_mode == "classification":
            all_labels = torch.tensor([f.label for f in features], dtype=torch.long)
        elif output_mode == "regression":
            all_labels = torch.tensor([f.label for f in features], dtype=torch.float)
        dataset = TensorDataset(all_input_ids, all_attention_mask, all_token_type_ids, all_labels)
    return dataset


def main():
    parser = argparse.ArgumentParser()

    # Required parameters
    parser.add_argument(
        "--data_dir",
        default=None,
        type=str,
        required=True,
        help="The input data dir. Should contain the .tsv files (or other data files) for the task.",
    )
    parser.add_argument(
        "--model_type",
        default=None,
        type=str,
        required=True,
        help="Model type selected in the list: " + ", ".join(MODEL_TYPES),
    )
    parser.add_argument(
        "--tokenizer_type",
        default=None,
        type=str,
        required=False,
        help="Tokenizer type if different than model_type."
    )
    parser.add_argument(
        "--model_name_or_path",
        default=None,
        type=str,
        required=True,
        help="Path to pre-trained model or shortcut name selected in the list: " + ", ".join(ALL_MODELS),
    )
    parser.add_argument(
        "--task_name",
        default=None,
        type=str,
        required=True,
        help="The name of the task to train selected in the list: " + ", ".join(processors.keys()),
    )
    parser.add_argument(
        "--output_dir",
        default=None,
        type=str,
        required=True,
        help="The output directory where the model predictions and checkpoints will be written.",
    )

    # Other parameters
    parser.add_argument(
        "--config_name", default="", type=str, help="Pretrained config name or path if not the same as model_name",
    )
    parser.add_argument(
        "--tokenizer_name",
        default="",
        type=str,
        help="Pretrained tokenizer name or path if not the same as model_name",
    )
    parser.add_argument(
        "--cache_dir",
        default="",
        type=str,
        help="Where do you want to store the pre-trained models downloaded from s3",
    )
    parser.add_argument(
        "--max_seq_length",
        default=128,
        type=int,
        help="The maximum total input sequence length after tokenization. Sequences longer "
        "than this will be truncated, sequences shorter will be padded.",
    )
    parser.add_argument("--do_train", action="store_true", help="Whether to run training.")
    parser.add_argument("--do_eval", action="store_true", help="Whether to run eval on the dev set.")
    parser.add_argument("--do_test", action="store_true", help="Whether to get predictions on the test set.")
    parser.add_argument(
        "--evaluate_during_training", action="store_true", help="Run evaluation during training at each logging step.",
    )
    parser.add_argument(
        "--do_lower_case", action="store_true", help="Set this flag if you are using an uncased model.",
    )

    parser.add_argument(
        "--per_gpu_train_batch_size", default=8, type=int, help="Batch size per GPU/CPU for training.",
    )
    parser.add_argument(
        "--per_gpu_eval_batch_size", default=8, type=int, help="Batch size per GPU/CPU for evaluation.",
    )
    parser.add_argument(
        "--gradient_accumulation_steps",
        type=int,
        default=1,
        help="Number of updates steps to accumulate before performing a backward/update pass.",
    )
    parser.add_argument("--learning_rate", default=5e-5, type=float, help="The initial learning rate for Adam.")
    parser.add_argument("--layerwise_lr_decay", default=None, type=float, help="Decay learning rate from layer to layer.")
    parser.add_argument("--weight_decay", default=0.0, type=float, help="Weight decay if we apply some.")
    parser.add_argument("--adam_epsilon", default=1e-8, type=float, help="Epsilon for Adam optimizer.")
    parser.add_argument("--max_grad_norm", default=1.0, type=float, help="Max gradient norm.")
    parser.add_argument(
        "--num_train_epochs", default=3.0, type=float, help="Total number of training epochs to perform.",
    )
    parser.add_argument(
        "--max_steps",
        default=-1,
        type=int,
        help="If > 0: set total number of training steps to perform. Override num_train_epochs.",
    )
    parser.add_argument("--warmup_steps", default=0, type=int, help="Linear warmup over warmup_steps.")
    parser.add_argument("--warmup_fraction", default=0, type=float, help='Fraction of total steps to use as warmup steps. --warmup_steps takes priority.')

    parser.add_argument("--logging_steps", type=int, default=500, help="Log every X updates steps.")
    parser.add_argument("--save_steps", type=int, default=500, help="Save checkpoint every X updates steps.")
    parser.add_argument(
        "--eval_all_checkpoints",
        action="store_true",
        help="Evaluate all checkpoints starting with the same prefix as model_name ending and ending with step number",
    )
    parser.add_argument("--no_cuda", action="store_true", help="Avoid using CUDA when available")
    parser.add_argument(
        "--overwrite_output_dir", action="store_true", help="Overwrite the content of the output directory",
    )
    parser.add_argument(
        "--overwrite_cache", action="store_true", help="Overwrite the cached training and evaluation sets",
    )
    parser.add_argument("--seed", type=int, default=42, help="random seed for initialization")

    parser.add_argument(
        "--fp16",
        action="store_true",
        help="Whether to use 16-bit (mixed) precision (through NVIDIA apex) instead of 32-bit",
    )
    parser.add_argument(
        "--fp16_opt_level",
        type=str,
        default="O1",
        help="For fp16: Apex AMP optimization level selected in ['O0', 'O1', 'O2', and 'O3']."
        "See details at https://nvidia.github.io/apex/amp.html",
    )
    parser.add_argument("--local_rank", type=int, default=-1, help="For distributed training: local_rank")
    parser.add_argument("--server_ip", type=str, default="", help="For distant debugging.")
    parser.add_argument("--server_port", type=str, default="", help="For distant debugging.")
    args = parser.parse_args()

    if (
        os.path.exists(args.output_dir)
        and os.listdir(args.output_dir)
        and args.do_train
        and not args.overwrite_output_dir
    ):
        raise ValueError(
            "Output directory ({}) already exists and is not empty. Use --overwrite_output_dir to overcome.".format(
                args.output_dir
            )
        )

    # Setup distant debugging if needed
    if args.server_ip and args.server_port:
        # Distant debugging - see https://code.visualstudio.com/docs/python/debugging#_attach-to-a-local-script
        import ptvsd

        print("Waiting for debugger attach")
        ptvsd.enable_attach(address=(args.server_ip, args.server_port), redirect_output=True)
        ptvsd.wait_for_attach()

    # Setup CUDA, GPU & distributed training
    if args.local_rank == -1 or args.no_cuda:
        device = torch.device("cuda" if torch.cuda.is_available() and not args.no_cuda else "cpu")
        args.n_gpu = 0 if args.no_cuda else torch.cuda.device_count()
    else:  # Initializes the distributed backend which will take care of sychronizing nodes/GPUs
        torch.cuda.set_device(args.local_rank)
        device = torch.device("cuda", args.local_rank)
        torch.distributed.init_process_group(backend="nccl")
        args.n_gpu = 1
    args.device = device

    # Setup logging
    logging.basicConfig(
        format="%(asctime)s - %(levelname)s - %(name)s -   %(message)s",
        datefmt="%m/%d/%Y %H:%M:%S",
        level=logging.INFO if args.local_rank in [-1, 0] else logging.WARN,
    )
    logger.warning(
        "Process rank: %s, device: %s, n_gpu: %s, distributed training: %s, 16-bits training: %s",
        args.local_rank,
        device,
        args.n_gpu,
        bool(args.local_rank != -1),
        args.fp16,
    )

    # Set seed
    set_seed(args)

    # Prepare GLUE task
    args.task_name = args.task_name.lower()
    if args.task_name not in processors:
        raise ValueError("Task not found: %s" % (args.task_name))
    processor = processors[args.task_name]()
    args.output_mode = output_modes[args.task_name]
    label_list = processor.get_labels()
    num_labels = len(label_list)

    # Load pretrained model and tokenizer
    if args.local_rank not in [-1, 0]:
        torch.distributed.barrier()  # Make sure only the first process in distributed training will download model & vocab

    args.model_type = args.model_type.lower()
<<<<<<< HEAD
    config_class, model_class, tokenizer_class = MODEL_CLASSES[args.model_type]
    if args.tokenizer_type:
        _, _, tokenizer_class = MODEL_CLASSES[args.tokenizer_type]
    config = config_class.from_pretrained(
=======
    config = AutoConfig.from_pretrained(
>>>>>>> 3ee431dd
        args.config_name if args.config_name else args.model_name_or_path,
        num_labels=num_labels,
        finetuning_task=args.task_name,
        cache_dir=args.cache_dir if args.cache_dir else None,
    )
    tokenizer = AutoTokenizer.from_pretrained(
        args.tokenizer_name if args.tokenizer_name else args.model_name_or_path,
        do_lower_case=args.do_lower_case,
        cache_dir=args.cache_dir if args.cache_dir else None,
    )
    model = AutoModelForSequenceClassification.from_pretrained(
        args.model_name_or_path,
        from_tf=bool(".ckpt" in args.model_name_or_path),
        config=config,
        cache_dir=args.cache_dir if args.cache_dir else None,
    )

    if args.local_rank == 0:
        torch.distributed.barrier()  # Make sure only the first process in distributed training will download model & vocab

    model.to(args.device)

    logger.info("Training/evaluation parameters %s", args)

    # Training
    if args.do_train:
        train_dataset = load_and_cache_examples(args, args.task_name, tokenizer, set_type='train')
        global_step, tr_loss = train(args, train_dataset, model, tokenizer)
        logger.info(" global_step = %s, average loss = %s", global_step, tr_loss)

    # Saving best-practices: if you use defaults names for the model, you can reload it using from_pretrained()
    if args.do_train and (args.local_rank == -1 or torch.distributed.get_rank() == 0):
        # Create output directory if needed
        if not os.path.exists(args.output_dir) and args.local_rank in [-1, 0]:
            os.makedirs(args.output_dir)

        logger.info("Saving model checkpoint to %s", args.output_dir)
        # Save a trained model, configuration and tokenizer using `save_pretrained()`.
        # They can then be reloaded using `from_pretrained()`
        model_to_save = (
            model.module if hasattr(model, "module") else model
        )  # Take care of distributed/parallel training
        model_to_save.save_pretrained(args.output_dir)
        tokenizer.save_pretrained(args.output_dir)

        # Good practice: save your training arguments together with the trained model
        torch.save(args, os.path.join(args.output_dir, "training_args.bin"))

        # Load a trained model and vocabulary that you have fine-tuned
        model = AutoModelForSequenceClassification.from_pretrained(args.output_dir)
        tokenizer = AutoTokenizer.from_pretrained(args.output_dir)
        model.to(args.device)

    # Evaluation
    results = {}
    if args.do_eval and args.local_rank in [-1, 0]:
        tokenizer = AutoTokenizer.from_pretrained(args.output_dir, do_lower_case=args.do_lower_case)
        checkpoints = [args.output_dir]
        if args.eval_all_checkpoints:
            checkpoints = list(
                os.path.dirname(c) for c in sorted(glob.glob(args.output_dir + "/**/" + WEIGHTS_NAME, recursive=True))
            )
            logging.getLogger("transformers.modeling_utils").setLevel(logging.WARN)  # Reduce logging
        logger.info("Evaluate the following checkpoints: %s", checkpoints)
        for checkpoint in checkpoints:
            global_step = checkpoint.split("-")[-1] if len(checkpoints) > 1 else ""
            prefix = checkpoint.split("/")[-1] if checkpoint.find("checkpoint") != -1 else ""

            model = AutoModelForSequenceClassification.from_pretrained(checkpoint)
            model.to(args.device)
            result = evaluate(args, model, tokenizer, prefix=prefix)
            result = dict((k + "_{}".format(global_step), v) for k, v in result.items())
            results.update(result)

    # Testing
    if args.do_test and args.local_rank in [-1, 0]:
        tokenizer = tokenizer_class.from_pretrained(args.output_dir, do_lower_case=args.do_lower_case)
        checkpoints = [args.output_dir]
        if args.eval_all_checkpoints:
            checkpoints = list(
                os.path.dirname(c) for c in sorted(glob.glob(args.output_dir + "/**/" + WEIGHTS_NAME, recursive=True))
            )
            logging.getLogger("transformers.modeling_utils").setLevel(logging.WARN)  # Reduce logging
        logger.info("Test the following checkpoints: %s", checkpoints)
        for checkpoint in checkpoints:
            global_step = checkpoint.split("-")[-1] if len(checkpoints) > 1 else ""
            prefix = checkpoint.split("/")[-1] if checkpoint.find("checkpoint") != -1 else ""

            model = model_class.from_pretrained(checkpoint)
            model.to(args.device)
            result = test(args, model, tokenizer, prefix=prefix)

    return results


if __name__ == "__main__":
    main()<|MERGE_RESOLUTION|>--- conflicted
+++ resolved
@@ -696,14 +696,8 @@
         torch.distributed.barrier()  # Make sure only the first process in distributed training will download model & vocab
 
     args.model_type = args.model_type.lower()
-<<<<<<< HEAD
-    config_class, model_class, tokenizer_class = MODEL_CLASSES[args.model_type]
-    if args.tokenizer_type:
-        _, _, tokenizer_class = MODEL_CLASSES[args.tokenizer_type]
-    config = config_class.from_pretrained(
-=======
+
     config = AutoConfig.from_pretrained(
->>>>>>> 3ee431dd
         args.config_name if args.config_name else args.model_name_or_path,
         num_labels=num_labels,
         finetuning_task=args.task_name,
