--- conflicted
+++ resolved
@@ -916,10 +916,7 @@
                         default=1,
                         help="Number of updates steps to accumulate before performing a backward/update pass.")
     parser.add_argument("--do_lower_case",
-<<<<<<< HEAD
                         default=False,
-=======
->>>>>>> 0a9d7c7e
                         action='store_true',
                         help="Whether to lower case the input text. True for uncased models, False for cased models.")
     parser.add_argument("--local_rank",
@@ -981,14 +978,9 @@
             raise ValueError(
                 "If `do_predict` is True, then `predict_file` must be specified.")
 
-<<<<<<< HEAD
     if os.path.exists(args.output_dir) and os.listdir(args.output_dir):
         print('"Output directory () already exists and is not empty."')
         #raise ValueError("Output directory () already exists and is not empty.")
-=======
-    if os.path.exists(args.output_dir) and os.listdir(args.output_dir) and args.do_train:
-        raise ValueError("Output directory () already exists and is not empty.")
->>>>>>> 0a9d7c7e
     os.makedirs(args.output_dir, exist_ok=True)
 
     tokenizer = BertTokenizer.from_pretrained(args.bert_model, do_lower_case=args.do_lower_case)
@@ -1057,16 +1049,8 @@
 
     global_step = 0
     if args.do_train:
-        feature_prefix = args.bert_model
-        result = os.path.split(feature_prefix)
-        if result[1] is not '':
-            feature_prefix = result[1]
         cached_train_features_file = args.train_file+'_{0}_{1}_{2}_{3}'.format(
-<<<<<<< HEAD
-            feature_prefix, str(args.max_seq_length), str(args.doc_stride), str(args.max_query_length))
-=======
             list(filter(None, args.bert_model.split('/'))).pop(), str(args.max_seq_length), str(args.doc_stride), str(args.max_query_length))
->>>>>>> 0a9d7c7e
         train_features = None
         try:
             with open(cached_train_features_file, "rb") as reader:
@@ -1126,18 +1110,10 @@
                     optimizer.zero_grad()
                     global_step += 1
 
-<<<<<<< HEAD
-    if args.save_predict_model:
-        print('Save a prediction model.')
-        # Save a trained model
-        model_to_save = model.module if hasattr(model, 'module') else model  # Only save the model it-self
-        output_model_file = os.path.join(args.output_dir, "pytorch_model.bin")
-=======
     # Save a trained model
     model_to_save = model.module if hasattr(model, 'module') else model  # Only save the model it-self
     output_model_file = os.path.join(args.output_dir, "pytorch_model.bin")
     if args.do_train:
->>>>>>> 0a9d7c7e
         torch.save(model_to_save.state_dict(), output_model_file)
 
         # Load a trained model that you have fine-tuned
