#                🚨🚨🚨🚨🚨🚨🚨🚨🚨🚨🚨🚨🚨🚨🚨🚨🚨🚨🚨🚨🚨🚨🚨🚨🚨🚨🚨🚨🚨🚨🚨🚨🚨🚨🚨🚨🚨🚨🚨🚨🚨🚨🚨🚨🚨🚨🚨🚨
#           This file was automatically generated from examples/modular-transformers/modular_dummy_bert.py.
#               Do NOT edit this file manually as any edits will be overwritten by the generation of
#             the file from the modular. If any change should be done, please apply the change to the
#                          modular_dummy_bert.py file directly. One of our CI enforces this.
#                🚨🚨🚨🚨🚨🚨🚨🚨🚨🚨🚨🚨🚨🚨🚨🚨🚨🚨🚨🚨🚨🚨🚨🚨🚨🚨🚨🚨🚨🚨🚨🚨🚨🚨🚨🚨🚨🚨🚨🚨🚨🚨🚨🚨🚨🚨🚨🚨
from typing import Callable, Optional, Union

import torch
from torch import nn

from ...activations import ACT2FN
from ...cache_utils import Cache, EncoderDecoderCache
from ...masking_utils import create_causal_mask
from ...modeling_attn_mask_utils import _prepare_4d_attention_mask, _prepare_4d_attention_mask_for_sdpa
from ...modeling_layers import GradientCheckpointingLayer
from ...modeling_outputs import BaseModelOutputWithPastAndCrossAttentions, BaseModelOutputWithPoolingAndCrossAttentions
from ...modeling_utils import ALL_ATTENTION_FUNCTIONS, PreTrainedModel
from ...processing_utils import Unpack
from ...pytorch_utils import apply_chunking_to_forward, find_pruneable_heads_and_indices, prune_linear_layer
from ...utils import TransformersKwargs, auto_docstring, is_torch_flex_attn_available, logging
from ...utils.generic import check_model_inputs
from .configuration_dummy_bert import DummyBertConfig


if is_torch_flex_attn_available():
    from ...integrations.flex_attention import make_flex_block_causal_mask


logger = logging.get_logger(__name__)


class DummyBertEmbeddings(nn.Module):
    """Construct the embeddings from word, position and token_type embeddings."""

    def __init__(self, config):
        super().__init__()
        self.word_embeddings = nn.Embedding(config.vocab_size, config.hidden_size, padding_idx=config.pad_token_id)
        self.position_embeddings = nn.Embedding(config.max_position_embeddings, config.hidden_size)
        self.token_type_embeddings = nn.Embedding(config.type_vocab_size, config.hidden_size)

        self.LayerNorm = nn.LayerNorm(config.hidden_size, eps=config.layer_norm_eps)
        self.dropout = nn.Dropout(config.hidden_dropout_prob)
        # position_ids (1, len position emb) is contiguous in memory and exported when serialized
        self.register_buffer(
            "position_ids", torch.arange(config.max_position_embeddings).expand((1, -1)), persistent=False
        )
        self.register_buffer(
            "token_type_ids", torch.zeros(self.position_ids.size(), dtype=torch.long), persistent=False
        )

    def forward(
        self,
        input_ids: Optional[torch.LongTensor] = None,
        token_type_ids: Optional[torch.LongTensor] = None,
        position_ids: Optional[torch.LongTensor] = None,
        inputs_embeds: Optional[torch.FloatTensor] = None,
        past_key_values_length: int = 0,
    ) -> torch.Tensor:
        if input_ids is not None:
            input_shape = input_ids.size()
        else:
            input_shape = inputs_embeds.size()[:-1]

        batch_size, seq_length = input_shape

        if position_ids is None:
            position_ids = self.position_ids[:, past_key_values_length : seq_length + past_key_values_length]

        # Setting the token_type_ids to the registered buffer in constructor where it is all zeros, which usually occurs
        # when its auto-generated, registered buffer helps users when tracing the model without passing token_type_ids, solves
        # issue #5664
        if token_type_ids is None:
            if hasattr(self, "token_type_ids"):
                # NOTE: We assume either pos ids to have bsz == 1 (broadcastable) or bsz == effective bsz (input_shape[0])
                buffered_token_type_ids = self.token_type_ids.expand(position_ids.shape[0], -1)
                buffered_token_type_ids = torch.gather(buffered_token_type_ids, dim=1, index=position_ids)
                token_type_ids = buffered_token_type_ids.expand(batch_size, seq_length)
            else:
                token_type_ids = torch.zeros(input_shape, dtype=torch.long, device=self.position_ids.device)

        if inputs_embeds is None:
            inputs_embeds = self.word_embeddings(input_ids)
        token_type_embeddings = self.token_type_embeddings(token_type_ids)
        embeddings = inputs_embeds + token_type_embeddings

        position_embeddings = self.position_embeddings(position_ids)
        embeddings = embeddings + position_embeddings

        embeddings = self.LayerNorm(embeddings)
        embeddings = self.dropout(embeddings)
        return embeddings


def eager_attention_forward(
    module: nn.Module,
    query: torch.Tensor,
    key: torch.Tensor,
    value: torch.Tensor,
    attention_mask: Optional[torch.Tensor],
    scaling: Optional[float] = None,
    dropout: float = 0.0,
<<<<<<< HEAD
    head_mask: Optional[torch.Tensor] = None,
=======
    use_cache: Optional[bool] = None,
>>>>>>> 919a4845
    **kwargs: Unpack[TransformersKwargs],
):
    if scaling is None:
        scaling = query.size(-1) ** -0.5

    # Take the dot product between "query" and "key" to get the raw attention scores.
<<<<<<< HEAD
    attn_weights = torch.matmul(query, key.transpose(2, 3)) * scaling
=======
    attn_weights = torch.matmul(query, key.transpose(2, 3))

    # Relative positional embeddings
    if module.position_embedding_type == "relative_key" or module.position_embedding_type == "relative_key_query":
        query_length, key_length = query.shape[2], key.shape[2]
        if use_cache:
            position_ids_l = torch.tensor(key_length - 1, dtype=torch.long, device=query.device).view(-1, 1)
        else:
            position_ids_l = torch.arange(query_length, dtype=torch.long, device=query.device).view(-1, 1)
        position_ids_r = torch.arange(key_length, dtype=torch.long, device=query.device).view(1, -1)
        distance = position_ids_l - position_ids_r

        positional_embedding = module.distance_embedding(distance + module.max_position_embeddings - 1)
        positional_embedding = positional_embedding.to(dtype=query.dtype)  # fp16 compatibility

        if module.position_embedding_type == "relative_key":
            relative_position_scores = torch.einsum("bhld,lrd->bhlr", query, positional_embedding)
            attn_weights = attn_weights + relative_position_scores
        elif module.position_embedding_type == "relative_key_query":
            relative_position_scores_query = torch.einsum("bhld,lrd->bhlr", query, positional_embedding)
            relative_position_scores_key = torch.einsum("bhrd,lrd->bhlr", key, positional_embedding)
            attn_weights = attn_weights + relative_position_scores_query + relative_position_scores_key

    # Scaling is shifted in case of embeddings being relative
    attn_weights = attn_weights * scaling
>>>>>>> 919a4845

    if attention_mask is not None and attention_mask.ndim == 4:
        attention_mask = attention_mask[:, :, :, : key.shape[-2]]
        attn_weights = attn_weights + attention_mask

    attn_weights = nn.functional.softmax(attn_weights, dim=-1)
    attn_weights = nn.functional.dropout(attn_weights, p=dropout, training=module.training)

<<<<<<< HEAD
    if head_mask is not None:
        attn_weights = attn_weights * head_mask

=======
>>>>>>> 919a4845
    attn_output = torch.matmul(attn_weights, value)
    attn_output = attn_output.transpose(1, 2).contiguous()

    return attn_output, attn_weights


class DummyBertSelfAttention(nn.Module):
<<<<<<< HEAD
    def __init__(self, config, is_causal=False, layer_idx=None):
=======
    def __init__(self, config, position_embedding_type=None, is_causal=False, layer_idx=None):
>>>>>>> 919a4845
        super().__init__()
        if config.hidden_size % config.num_attention_heads != 0 and not hasattr(config, "embedding_size"):
            raise ValueError(
                f"The hidden size ({config.hidden_size}) is not a multiple of the number of attention "
                f"heads ({config.num_attention_heads})"
            )
        self.config = config

        self.num_attention_heads = config.num_attention_heads
        self.attention_head_size = int(config.hidden_size / config.num_attention_heads)
        self.all_head_size = self.num_attention_heads * self.attention_head_size
        self.scaling = self.attention_head_size**-0.5

        self.query = nn.Linear(config.hidden_size, self.all_head_size)
        self.key = nn.Linear(config.hidden_size, self.all_head_size)
        self.value = nn.Linear(config.hidden_size, self.all_head_size)

        self.dropout = nn.Dropout(config.attention_probs_dropout_prob)

        self.is_decoder = config.is_decoder
        self.is_causal = is_causal
        self.layer_idx = layer_idx

    def forward(
        self,
        hidden_states: torch.Tensor,
        attention_mask: Optional[torch.FloatTensor] = None,
<<<<<<< HEAD
        head_mask: Optional[torch.FloatTensor] = None,
=======
>>>>>>> 919a4845
        past_key_value: Optional[Cache] = None,
        cache_position: Optional[torch.Tensor] = None,
        **kwargs: Unpack[TransformersKwargs],
    ) -> tuple[torch.Tensor]:
        input_shape = hidden_states.shape[:-1]
        hidden_shape = (*input_shape, -1, self.attention_head_size)

        # get all proj
        query_layer = self.query(hidden_states).view(*hidden_shape).transpose(1, 2)
        key_layer = self.key(hidden_states).view(*hidden_shape).transpose(1, 2)
        value_layer = self.value(hidden_states).view(*hidden_shape).transpose(1, 2)

        if past_key_value is not None:
            # decoder-only dummy_bert can have a simple dynamic cache for example
            current_past_key_value = past_key_value
            if isinstance(past_key_value, EncoderDecoderCache):
                current_past_key_value = past_key_value.self_attention_cache

            # save all key/value_layer to cache to be re-used for fast auto-regressive generation
            key_layer, value_layer = current_past_key_value.update(
                key_layer,
                value_layer,
                self.layer_idx,
                {"cache_position": cache_position},
            )

        attention_interface: Callable = eager_attention_forward
        if self.config._attn_implementation != "eager":
<<<<<<< HEAD
=======
            if self.position_embedding_type != "absolute":
                raise ValueError(
                    f"You are using {self.config._attn_implementation} as attention type. However, non-absolute "
                    'positional embeddings can not work with them. Please load the model with `attn_implementation="eager"`.'
                )
>>>>>>> 919a4845
            attention_interface = ALL_ATTENTION_FUNCTIONS[self.config._attn_implementation]

        attn_output, attn_weights = attention_interface(
            self,
            query_layer,
            key_layer,
            value_layer,
            attention_mask,
            dropout=0.0 if not self.training else self.dropout.p,
            scaling=self.scaling,
<<<<<<< HEAD
            head_mask=head_mask,
=======
            # only for relevant for non-absolute positional embeddings
            use_cache=past_key_value is not None,
>>>>>>> 919a4845
            **kwargs,
        )
        attn_output = attn_output.reshape(*input_shape, -1).contiguous()
        return attn_output, attn_weights


class DummyBertCrossAttention(nn.Module):
<<<<<<< HEAD
    def __init__(self, config, is_causal=False, layer_idx=None):
=======
    def __init__(self, config, position_embedding_type=None, is_causal=False, layer_idx=None):
>>>>>>> 919a4845
        super().__init__()
        if config.hidden_size % config.num_attention_heads != 0 and not hasattr(config, "embedding_size"):
            raise ValueError(
                f"The hidden size ({config.hidden_size}) is not a multiple of the number of attention "
                f"heads ({config.num_attention_heads})"
            )
        self.config = config

        self.num_attention_heads = config.num_attention_heads
        self.attention_head_size = int(config.hidden_size / config.num_attention_heads)
        self.all_head_size = self.num_attention_heads * self.attention_head_size
        self.scaling = self.attention_head_size**-0.5

        self.query = nn.Linear(config.hidden_size, self.all_head_size)
        self.key = nn.Linear(config.hidden_size, self.all_head_size)
        self.value = nn.Linear(config.hidden_size, self.all_head_size)

        self.dropout = nn.Dropout(config.attention_probs_dropout_prob)
<<<<<<< HEAD
=======
        self.position_embedding_type = position_embedding_type or getattr(
            config, "position_embedding_type", "absolute"
        )
        if self.position_embedding_type == "relative_key" or self.position_embedding_type == "relative_key_query":
            self.max_position_embeddings = config.max_position_embeddings
            self.distance_embedding = nn.Embedding(2 * config.max_position_embeddings - 1, self.attention_head_size)
>>>>>>> 919a4845

        self.is_causal = is_causal
        self.layer_idx = layer_idx

    def forward(
        self,
        hidden_states: torch.Tensor,
        encoder_hidden_states: Optional[torch.FloatTensor] = None,
        attention_mask: Optional[torch.FloatTensor] = None,
<<<<<<< HEAD
        head_mask: Optional[torch.FloatTensor] = None,
=======
>>>>>>> 919a4845
        past_key_value: Optional[EncoderDecoderCache] = None,
        **kwargs: Unpack[TransformersKwargs],
    ) -> tuple[torch.Tensor]:
        # determine input shapes
        bsz, tgt_len = hidden_states.shape[:-1]
        src_len = encoder_hidden_states.shape[1]

        q_input_shape = (bsz, tgt_len, -1, self.attention_head_size)
        kv_input_shape = (bsz, src_len, -1, self.attention_head_size)

        # get query proj
        query_layer = self.query(hidden_states).view(*q_input_shape).transpose(1, 2)

        is_updated = past_key_value.is_updated.get(self.layer_idx) if past_key_value is not None else False
        if past_key_value is not None and is_updated:
            # reuse k,v, cross_attentions
            key_layer = past_key_value.cross_attention_cache.layers[self.layer_idx].keys
            value_layer = past_key_value.cross_attention_cache.layers[self.layer_idx].values
        else:
            key_layer = self.key(encoder_hidden_states).view(*kv_input_shape).transpose(1, 2)
            value_layer = self.value(encoder_hidden_states).view(*kv_input_shape).transpose(1, 2)

            if past_key_value is not None:
                # save all states to the cache
                key_layer, value_layer = past_key_value.cross_attention_cache.update(
                    key_layer, value_layer, self.layer_idx
                )
                # set flag that curr layer for cross-attn is already updated so we can re-use in subsequent calls
                past_key_value.is_updated[self.layer_idx] = True

        attention_interface: Callable = eager_attention_forward
        if self.config._attn_implementation != "eager":
<<<<<<< HEAD
=======
            if self.position_embedding_type != "absolute":
                raise ValueError(
                    f"You are using {self.config._attn_implementation} as attention type. However, non-absolute "
                    'positional embeddings can not work with them. Please load the model with `attn_implementation="eager"`.'
                )
>>>>>>> 919a4845
            attention_interface = ALL_ATTENTION_FUNCTIONS[self.config._attn_implementation]

        attn_output, attn_weights = attention_interface(
            self,
            query_layer,
            key_layer,
            value_layer,
            attention_mask,
            dropout=0.0 if not self.training else self.dropout.p,
            scaling=self.scaling,
<<<<<<< HEAD
            head_mask=head_mask,
=======
            # only for relevant for non-absolute positional embeddings
            use_cache=past_key_value is not None,
>>>>>>> 919a4845
            **kwargs,
        )
        attn_output = attn_output.reshape(bsz, tgt_len, -1).contiguous()
        return attn_output, attn_weights


class DummyBertSelfOutput(nn.Module):
    def __init__(self, config):
        super().__init__()
        self.dense = nn.Linear(config.hidden_size, config.hidden_size)
        self.LayerNorm = nn.LayerNorm(config.hidden_size, eps=config.layer_norm_eps)
        self.dropout = nn.Dropout(config.hidden_dropout_prob)

    def forward(self, hidden_states: torch.Tensor, input_tensor: torch.Tensor) -> torch.Tensor:
        hidden_states = self.dense(hidden_states)
        hidden_states = self.dropout(hidden_states)
        hidden_states = self.LayerNorm(hidden_states + input_tensor)
        return hidden_states


class DummyBertAttention(nn.Module):
<<<<<<< HEAD
    def __init__(self, config, is_causal=False, layer_idx=None, is_cross_attention=False):
        super().__init__()
        self.is_cross_attention = is_cross_attention
        attention_class = DummyBertCrossAttention if is_cross_attention else DummyBertSelfAttention
        self.self = attention_class(config, is_causal=is_causal, layer_idx=layer_idx)
=======
    def __init__(
        self, config, position_embedding_type=None, is_causal=False, layer_idx=None, is_cross_attention=False
    ):
        super().__init__()
        self.is_cross_attention = is_cross_attention
        attention_class = DummyBertCrossAttention if is_cross_attention else DummyBertSelfAttention
        self.self = attention_class(
            config, position_embedding_type=position_embedding_type, is_causal=is_causal, layer_idx=layer_idx
        )
>>>>>>> 919a4845
        self.output = DummyBertSelfOutput(config)
        self.pruned_heads = set()

    def prune_heads(self, heads):
        if len(heads) == 0:
            return
        heads, index = find_pruneable_heads_and_indices(
            heads, self.self.num_attention_heads, self.self.attention_head_size, self.pruned_heads
        )

        # Prune linear layers
        self.self.query = prune_linear_layer(self.self.query, index)
        self.self.key = prune_linear_layer(self.self.key, index)
        self.self.value = prune_linear_layer(self.self.value, index)
        self.output.dense = prune_linear_layer(self.output.dense, index, dim=1)

        # Update hyper params and store pruned heads
        self.self.num_attention_heads = self.self.num_attention_heads - len(heads)
        self.self.all_head_size = self.self.attention_head_size * self.self.num_attention_heads
        self.pruned_heads = self.pruned_heads.union(heads)

    def forward(
        self,
        hidden_states: torch.Tensor,
        attention_mask: Optional[torch.FloatTensor] = None,
        encoder_hidden_states: Optional[torch.FloatTensor] = None,
        encoder_attention_mask: Optional[torch.FloatTensor] = None,
        past_key_value: Optional[Cache] = None,
        cache_position: Optional[torch.Tensor] = None,
        **kwargs: Unpack[TransformersKwargs],
    ) -> tuple[torch.Tensor]:
        attention_mask = attention_mask if not self.is_cross_attention else encoder_attention_mask
        attention_output, attn_weights = self.self(
            hidden_states,
            encoder_hidden_states=encoder_hidden_states,
            attention_mask=attention_mask,
<<<<<<< HEAD
            head_mask=head_mask,
=======
>>>>>>> 919a4845
            past_key_value=past_key_value,
            cache_position=cache_position,
            **kwargs,
        )
        attention_output = self.output(attention_output, hidden_states)
        return attention_output, attn_weights


class DummyBertIntermediate(nn.Module):
    def __init__(self, config):
        super().__init__()
        self.dense = nn.Linear(config.hidden_size, config.intermediate_size)
        if isinstance(config.hidden_act, str):
            self.intermediate_act_fn = ACT2FN[config.hidden_act]
        else:
            self.intermediate_act_fn = config.hidden_act

    def forward(self, hidden_states: torch.Tensor) -> torch.Tensor:
        hidden_states = self.dense(hidden_states)
        hidden_states = self.intermediate_act_fn(hidden_states)
        return hidden_states


class DummyBertOutput(nn.Module):
    def __init__(self, config):
        super().__init__()
        self.dense = nn.Linear(config.intermediate_size, config.hidden_size)
        self.LayerNorm = nn.LayerNorm(config.hidden_size, eps=config.layer_norm_eps)
        self.dropout = nn.Dropout(config.hidden_dropout_prob)

    def forward(self, hidden_states: torch.Tensor, input_tensor: torch.Tensor) -> torch.Tensor:
        hidden_states = self.dense(hidden_states)
        hidden_states = self.dropout(hidden_states)
        hidden_states = self.LayerNorm(hidden_states + input_tensor)
        return hidden_states


class DummyBertLayer(GradientCheckpointingLayer):
    def __init__(self, config, layer_idx=None):
        super().__init__()
        self.chunk_size_feed_forward = config.chunk_size_feed_forward
        self.seq_len_dim = 1
        self.attention = DummyBertAttention(config, is_causal=config.is_decoder, layer_idx=layer_idx)
        self.is_decoder = config.is_decoder
        self.add_cross_attention = config.add_cross_attention
        if self.add_cross_attention:
            if not self.is_decoder:
                raise ValueError(f"{self} should be used as a decoder model if cross attention is added")
            self.crossattention = DummyBertAttention(
                config,
<<<<<<< HEAD
=======
                position_embedding_type="absolute",
>>>>>>> 919a4845
                is_causal=False,
                layer_idx=layer_idx,
                is_cross_attention=True,
            )
        self.intermediate = DummyBertIntermediate(config)
        self.output = DummyBertOutput(config)

    def forward(
        self,
        hidden_states: torch.Tensor,
        attention_mask: Optional[torch.FloatTensor] = None,
        encoder_hidden_states: Optional[torch.FloatTensor] = None,
        encoder_attention_mask: Optional[torch.FloatTensor] = None,
        past_key_value: Optional[Cache] = None,
        cache_position: Optional[torch.Tensor] = None,
        **kwargs: Unpack[TransformersKwargs],
    ) -> tuple[torch.Tensor]:
        self_attention_output, _ = self.attention(
            hidden_states,
            attention_mask,
<<<<<<< HEAD
            head_mask,
=======
>>>>>>> 919a4845
            past_key_value=past_key_value,
            cache_position=cache_position,
            **kwargs,
        )
        attention_output = self_attention_output

        if self.is_decoder and encoder_hidden_states is not None:
            if not hasattr(self, "crossattention"):
                raise ValueError(
                    f"If `encoder_hidden_states` are passed, {self} has to be instantiated with cross-attention layers"
                    " by setting `config.add_cross_attention=True`"
                )

            cross_attention_output, _ = self.crossattention(
                self_attention_output,
                None,  # attention_mask
<<<<<<< HEAD
                head_mask,
=======
>>>>>>> 919a4845
                encoder_hidden_states,
                encoder_attention_mask,
                past_key_value=past_key_value,
                **kwargs,
            )
            attention_output = cross_attention_output

        layer_output = apply_chunking_to_forward(
            self.feed_forward_chunk, self.chunk_size_feed_forward, self.seq_len_dim, attention_output
        )
        return layer_output

    def feed_forward_chunk(self, attention_output):
        intermediate_output = self.intermediate(attention_output)
        layer_output = self.output(intermediate_output, attention_output)
        return layer_output


class DummyBertEncoder(nn.Module):
    def __init__(self, config):
        super().__init__()
        self.config = config
        self.layer = nn.ModuleList([DummyBertLayer(config, layer_idx=i) for i in range(config.num_hidden_layers)])

    def forward(
        self,
        hidden_states: torch.Tensor,
        attention_mask: Optional[torch.FloatTensor] = None,
        encoder_hidden_states: Optional[torch.FloatTensor] = None,
        encoder_attention_mask: Optional[torch.FloatTensor] = None,
        past_key_values: Optional[Cache] = None,
        use_cache: Optional[bool] = None,
        cache_position: Optional[torch.Tensor] = None,
        **kwargs: Unpack[TransformersKwargs],
    ) -> Union[tuple[torch.Tensor], BaseModelOutputWithPastAndCrossAttentions]:
        for i, layer_module in enumerate(self.layer):
<<<<<<< HEAD
            layer_head_mask = head_mask[i] if head_mask is not None else None

=======
>>>>>>> 919a4845
            hidden_states = layer_module(
                hidden_states,
                attention_mask,
                encoder_hidden_states,  # as a positional argument for gradient checkpointing
                encoder_attention_mask=encoder_attention_mask,
                past_key_value=past_key_values,
                cache_position=cache_position,
                **kwargs,
            )

        return BaseModelOutputWithPastAndCrossAttentions(
            last_hidden_state=hidden_states,
            past_key_values=past_key_values if use_cache else None,
        )


class DummyBertPooler(nn.Module):
    def __init__(self, config):
        super().__init__()
        self.dense = nn.Linear(config.hidden_size, config.hidden_size)
        self.activation = nn.Tanh()

    def forward(self, hidden_states: torch.Tensor) -> torch.Tensor:
        # We "pool" the model by simply taking the hidden state corresponding
        # to the first token.
        first_token_tensor = hidden_states[:, 0]
        pooled_output = self.dense(first_token_tensor)
        pooled_output = self.activation(pooled_output)
        return pooled_output


class DummyBertPredictionHeadTransform(nn.Module):
    def __init__(self, config):
        super().__init__()
        self.dense = nn.Linear(config.hidden_size, config.hidden_size)
        if isinstance(config.hidden_act, str):
            self.transform_act_fn = ACT2FN[config.hidden_act]
        else:
            self.transform_act_fn = config.hidden_act
        self.LayerNorm = nn.LayerNorm(config.hidden_size, eps=config.layer_norm_eps)

    def forward(self, hidden_states: torch.Tensor) -> torch.Tensor:
        hidden_states = self.dense(hidden_states)
        hidden_states = self.transform_act_fn(hidden_states)
        hidden_states = self.LayerNorm(hidden_states)
        return hidden_states


class DummyBertLMPredictionHead(nn.Module):
    def __init__(self, config):
        super().__init__()
        self.transform = DummyBertPredictionHeadTransform(config)

        # The output weights are the same as the input embeddings, but there is
        # an output-only bias for each token.
        self.decoder = nn.Linear(config.hidden_size, config.vocab_size, bias=False)

        self.bias = nn.Parameter(torch.zeros(config.vocab_size))

        # Need a link between the two variables so that the bias is correctly resized with `resize_token_embeddings`
        self.decoder.bias = self.bias

    def _tie_weights(self):
        self.decoder.bias = self.bias

    def forward(self, hidden_states):
        hidden_states = self.transform(hidden_states)
        hidden_states = self.decoder(hidden_states)
        return hidden_states


@auto_docstring
class DummyBertPreTrainedModel(PreTrainedModel):
    config_class = DummyBertConfig
    base_model_prefix = "dummy_bert"
    supports_gradient_checkpointing = True
    _supports_flash_attn = True
    _supports_sdpa = True
    _supports_flex_attn = True
    _supports_attention_backend = True
    _can_record_outputs = {
        "hidden_states": DummyBertLayer,
        "attentions": DummyBertSelfAttention,
        "cross_attentions": DummyBertCrossAttention,
    }

    def _init_weights(self, module):
        """Initialize the weights"""
        if isinstance(module, nn.Linear):
            module.weight.data.normal_(mean=0.0, std=self.config.initializer_range)
            if module.bias is not None:
                module.bias.data.zero_()
        elif isinstance(module, nn.Embedding):
            module.weight.data.normal_(mean=0.0, std=self.config.initializer_range)
            if module.padding_idx is not None:
                module.weight.data[module.padding_idx].zero_()
        elif isinstance(module, nn.LayerNorm):
            module.bias.data.zero_()
            module.weight.data.fill_(1.0)
        elif isinstance(module, DummyBertLMPredictionHead):
            module.bias.data.zero_()


@auto_docstring(
    custom_intro="""
    The model can behave as an encoder (with only self-attention) as well as a decoder, in which case a layer of
    cross-attention is added between the self-attention layers, following the architecture described in [Attention is
    all you need](https://huggingface.co/papers/1706.03762) by Ashish Vaswani, Noam Shazeer, Niki Parmar, Jakob Uszkoreit,
    Llion Jones, Aidan N. Gomez, Lukasz Kaiser and Illia Polosukhin.

    To behave as an decoder the model needs to be initialized with the `is_decoder` argument of the configuration set
    to `True`. To be used in a Seq2Seq model, the model needs to initialized with both `is_decoder` argument and
    `add_cross_attention` set to `True`; an `encoder_hidden_states` is then expected as an input to the forward pass.
    """
)
class DummyBertModel(DummyBertPreTrainedModel):
    _no_split_modules = ["DummyBertEmbeddings", "DummyBertLayer"]

    def __init__(self, config, add_pooling_layer=True):
        r"""
        add_pooling_layer (bool, *optional*, defaults to `True`):
            Whether to add a pooling layer
        """
        super().__init__(config)
        self.config = config
        self.gradient_checkpointing = False

        self.embeddings = DummyBertEmbeddings(config)
        self.encoder = DummyBertEncoder(config)

        self.pooler = DummyBertPooler(config) if add_pooling_layer else None

<<<<<<< HEAD
=======
        self.position_embedding_type = config.position_embedding_type

>>>>>>> 919a4845
        # Initialize weights and apply final processing
        self.post_init()

    def get_input_embeddings(self):
        return self.embeddings.word_embeddings

    def set_input_embeddings(self, value):
        self.embeddings.word_embeddings = value

    def _prune_heads(self, heads_to_prune):
        """
        Prunes heads of the model. heads_to_prune: dict of {layer_num: list of heads to prune in this layer} See base
        class PreTrainedModel
        """
        for layer, heads in heads_to_prune.items():
            self.encoder.layer[layer].attention.prune_heads(heads)

    @check_model_inputs
    @auto_docstring
    def forward(
        self,
        input_ids: Optional[torch.Tensor] = None,
        attention_mask: Optional[torch.Tensor] = None,
        token_type_ids: Optional[torch.Tensor] = None,
        position_ids: Optional[torch.Tensor] = None,
        inputs_embeds: Optional[torch.Tensor] = None,
        encoder_hidden_states: Optional[torch.Tensor] = None,
        encoder_attention_mask: Optional[torch.Tensor] = None,
        past_key_values: Optional[list[torch.FloatTensor]] = None,
        use_cache: Optional[bool] = None,
        output_attentions: Optional[bool] = None,
        output_hidden_states: Optional[bool] = None,
        return_dict: Optional[bool] = None,
        cache_position: Optional[torch.Tensor] = None,
        **kwargs: Unpack[TransformersKwargs],
    ) -> Union[tuple[torch.Tensor], BaseModelOutputWithPoolingAndCrossAttentions]:
        if self.config.is_decoder:
            use_cache = use_cache if use_cache is not None else self.config.use_cache
        else:
            use_cache = False

        return_legacy_cache = False
        if use_cache and not isinstance(past_key_values, Cache):
            logger.warning_once(
                "Passing a tuple of `past_key_values` is deprecated and will be removed in Transformers v4.58.0. "
                "You should pass an instance of `EncoderDecoderCache` instead, e.g. "
                "`past_key_values=EncoderDecoderCache.from_legacy_cache(past_key_values)`."
            )
            return_legacy_cache = True
            past_key_values = EncoderDecoderCache.from_legacy_cache(past_key_values)

        if (input_ids is None) ^ (inputs_embeds is not None):
            raise ValueError("You must specify exactly one of input_ids or inputs_embeds")

        if input_ids is not None:
            device = input_ids.device
            input_shape = input_ids.shape
        else:
            device = inputs_embeds.device
            input_shape = inputs_embeds.shape[:-1]

        seq_length = input_shape[1]
        past_key_values_length = past_key_values.get_seq_length() if past_key_values is not None else 0
        if cache_position is None:
            cache_position = torch.arange(past_key_values_length, past_key_values_length + seq_length, device=device)

        embedding_output = self.embeddings(
            input_ids=input_ids,
            position_ids=position_ids,
            token_type_ids=token_type_ids,
            inputs_embeds=inputs_embeds,
            past_key_values_length=past_key_values_length,
        )

        attention_mask, encoder_attention_mask = self._create_attention_masks(
            input_shape=input_shape,
            attention_mask=attention_mask,
            encoder_attention_mask=encoder_attention_mask,
            embedding_output=embedding_output,
            encoder_hidden_states=encoder_hidden_states,
            cache_position=cache_position,
            past_key_values=past_key_values,
        )

<<<<<<< HEAD
        # Prepare head mask if needed
        # 1.0 in head_mask indicate we keep the head
        # attention_probs has shape bsz x n_heads x N x N
        # input head_mask has shape [num_heads] or [num_hidden_layers x num_heads]
        # and head_mask is converted to shape [num_hidden_layers x batch x num_heads x seq_length x seq_length]
        head_mask = self.get_head_mask(head_mask, self.config.num_hidden_layers)

        encoder_outputs = self.encoder(
            embedding_output,
            attention_mask=attention_mask,
            head_mask=head_mask,
=======
        encoder_outputs = self.encoder(
            embedding_output,
            attention_mask=attention_mask,
>>>>>>> 919a4845
            encoder_hidden_states=encoder_hidden_states,
            encoder_attention_mask=encoder_attention_mask,
            past_key_values=past_key_values,
            use_cache=use_cache,
            cache_position=cache_position,
            position_ids=position_ids,
            **kwargs,
        )
        sequence_output = encoder_outputs.last_hidden_state
        pooled_output = self.pooler(sequence_output) if self.pooler is not None else None

        if return_legacy_cache:
            encoder_outputs.past_key_values = encoder_outputs.past_key_values.to_legacy_cache()

        return BaseModelOutputWithPoolingAndCrossAttentions(
            last_hidden_state=sequence_output,
            pooler_output=pooled_output,
            past_key_values=encoder_outputs.past_key_values,
        )

    def _create_attention_masks(
        self,
        input_shape,
        attention_mask,
        encoder_attention_mask,
        embedding_output,
        encoder_hidden_states,
        cache_position,
        past_key_values,
    ):
        if attention_mask is not None and attention_mask.dim() == 2:
            if self.config.is_decoder:
                attention_mask = create_causal_mask(
                    config=self.config,
                    input_embeds=embedding_output,
                    attention_mask=attention_mask,
                    cache_position=cache_position,
                    past_key_values=past_key_values,
                )
            else:
                attention_mask = self._update_full_mask(
                    attention_mask,
                    embedding_output,
                )
        elif attention_mask is not None and attention_mask.dim() == 3:
            if "flash" in self.config._attn_implementation or self.config._attn_implementation == "flex_attention":
                raise ValueError(
                    "Passing attention mask with a 3D/4D shape does not work with type "
                    f"{self.config._attn_implementation} - please use either `sdpa` or `eager` instead."
                )
            attention_mask = self.get_extended_attention_mask(attention_mask, input_shape)

        if encoder_attention_mask is not None:
            if encoder_attention_mask.dim() == 2:
                encoder_attention_mask = self._update_cross_attn_mask(
                    encoder_hidden_states,
                    encoder_attention_mask,
                    embedding_output.shape[:2],
                    embedding_output,
                )
            else:
                if "flash" in self.config._attn_implementation or self.config._attn_implementation == "flex_attention":
                    raise ValueError(
                        "Passing attention mask with a 3D/4D shape does not work with type "
                        f"{self.config._attn_implementation} - please use either `sdpa` or `eager` instead."
                    )
                encoder_attention_mask = self.invert_attention_mask(encoder_attention_mask)

        return attention_mask, encoder_attention_mask

    def _update_full_mask(
        self,
        attention_mask: Union[torch.Tensor, None],
        inputs_embeds: torch.Tensor,
    ):
        if attention_mask is not None:
            if "flash" in self.config._attn_implementation:
                attention_mask = attention_mask if 0 in attention_mask else None
            elif self.config._attn_implementation == "sdpa":
<<<<<<< HEAD
                # output_attentions=True & head_mask can not be supported when using SDPA, fall back to
                # the manual implementation that requires a 4D causal mask in all cases.
=======
>>>>>>> 919a4845
                # [bsz, seq_len] -> [bsz, 1, tgt_seq_len, src_seq_len]
                attention_mask = _prepare_4d_attention_mask_for_sdpa(attention_mask, inputs_embeds.dtype)
            elif self.config._attn_implementation == "flex_attention":
                if isinstance(attention_mask, torch.Tensor):
                    attention_mask = make_flex_block_causal_mask(attention_mask, is_causal=False)
            else:
                # [bsz, seq_len] -> [bsz, 1, tgt_seq_len, src_seq_len]
                attention_mask = _prepare_4d_attention_mask(attention_mask, inputs_embeds.dtype)

        return attention_mask

    def _update_cross_attn_mask(
        self,
        encoder_hidden_states: Union[torch.Tensor, None],
        encoder_attention_mask: Union[torch.Tensor, None],
        input_shape: torch.Size,
        inputs_embeds: torch.Tensor,
    ):
        # expand encoder attention mask
        if encoder_hidden_states is not None and encoder_attention_mask is not None:
            if "flash" in self.config._attn_implementation:
                encoder_attention_mask = encoder_attention_mask if 0 in encoder_attention_mask else None
            elif self.config._attn_implementation == "sdpa":
<<<<<<< HEAD
                # output_attentions=True & cross_attn_head_mask can not be supported when using SDPA, and we fall back on
                # the manual implementation that requires a 4D causal mask in all cases.
=======
>>>>>>> 919a4845
                # [bsz, seq_len] -> [bsz, 1, tgt_seq_len, src_seq_len]
                encoder_attention_mask = _prepare_4d_attention_mask_for_sdpa(
                    encoder_attention_mask,
                    inputs_embeds.dtype,
                    tgt_len=input_shape[-1],
                )
            elif self.config._attn_implementation == "flex_attention":
                if isinstance(encoder_attention_mask, torch.Tensor):
                    encoder_attention_mask = make_flex_block_causal_mask(
                        encoder_attention_mask,
                        query_length=input_shape[-1],
                        is_causal=False,
                    )
            else:
                # [bsz, seq_len] -> [bsz, 1, tgt_seq_len, src_seq_len]
                encoder_attention_mask = _prepare_4d_attention_mask(
                    encoder_attention_mask, inputs_embeds.dtype, tgt_len=input_shape[-1]
                )

        return encoder_attention_mask<|MERGE_RESOLUTION|>--- conflicted
+++ resolved
@@ -100,46 +100,13 @@
     attention_mask: Optional[torch.Tensor],
     scaling: Optional[float] = None,
     dropout: float = 0.0,
-<<<<<<< HEAD
-    head_mask: Optional[torch.Tensor] = None,
-=======
-    use_cache: Optional[bool] = None,
->>>>>>> 919a4845
     **kwargs: Unpack[TransformersKwargs],
 ):
     if scaling is None:
         scaling = query.size(-1) ** -0.5
 
     # Take the dot product between "query" and "key" to get the raw attention scores.
-<<<<<<< HEAD
     attn_weights = torch.matmul(query, key.transpose(2, 3)) * scaling
-=======
-    attn_weights = torch.matmul(query, key.transpose(2, 3))
-
-    # Relative positional embeddings
-    if module.position_embedding_type == "relative_key" or module.position_embedding_type == "relative_key_query":
-        query_length, key_length = query.shape[2], key.shape[2]
-        if use_cache:
-            position_ids_l = torch.tensor(key_length - 1, dtype=torch.long, device=query.device).view(-1, 1)
-        else:
-            position_ids_l = torch.arange(query_length, dtype=torch.long, device=query.device).view(-1, 1)
-        position_ids_r = torch.arange(key_length, dtype=torch.long, device=query.device).view(1, -1)
-        distance = position_ids_l - position_ids_r
-
-        positional_embedding = module.distance_embedding(distance + module.max_position_embeddings - 1)
-        positional_embedding = positional_embedding.to(dtype=query.dtype)  # fp16 compatibility
-
-        if module.position_embedding_type == "relative_key":
-            relative_position_scores = torch.einsum("bhld,lrd->bhlr", query, positional_embedding)
-            attn_weights = attn_weights + relative_position_scores
-        elif module.position_embedding_type == "relative_key_query":
-            relative_position_scores_query = torch.einsum("bhld,lrd->bhlr", query, positional_embedding)
-            relative_position_scores_key = torch.einsum("bhrd,lrd->bhlr", key, positional_embedding)
-            attn_weights = attn_weights + relative_position_scores_query + relative_position_scores_key
-
-    # Scaling is shifted in case of embeddings being relative
-    attn_weights = attn_weights * scaling
->>>>>>> 919a4845
 
     if attention_mask is not None and attention_mask.ndim == 4:
         attention_mask = attention_mask[:, :, :, : key.shape[-2]]
@@ -148,12 +115,6 @@
     attn_weights = nn.functional.softmax(attn_weights, dim=-1)
     attn_weights = nn.functional.dropout(attn_weights, p=dropout, training=module.training)
 
-<<<<<<< HEAD
-    if head_mask is not None:
-        attn_weights = attn_weights * head_mask
-
-=======
->>>>>>> 919a4845
     attn_output = torch.matmul(attn_weights, value)
     attn_output = attn_output.transpose(1, 2).contiguous()
 
@@ -161,11 +122,7 @@
 
 
 class DummyBertSelfAttention(nn.Module):
-<<<<<<< HEAD
     def __init__(self, config, is_causal=False, layer_idx=None):
-=======
-    def __init__(self, config, position_embedding_type=None, is_causal=False, layer_idx=None):
->>>>>>> 919a4845
         super().__init__()
         if config.hidden_size % config.num_attention_heads != 0 and not hasattr(config, "embedding_size"):
             raise ValueError(
@@ -193,10 +150,6 @@
         self,
         hidden_states: torch.Tensor,
         attention_mask: Optional[torch.FloatTensor] = None,
-<<<<<<< HEAD
-        head_mask: Optional[torch.FloatTensor] = None,
-=======
->>>>>>> 919a4845
         past_key_value: Optional[Cache] = None,
         cache_position: Optional[torch.Tensor] = None,
         **kwargs: Unpack[TransformersKwargs],
@@ -225,14 +178,6 @@
 
         attention_interface: Callable = eager_attention_forward
         if self.config._attn_implementation != "eager":
-<<<<<<< HEAD
-=======
-            if self.position_embedding_type != "absolute":
-                raise ValueError(
-                    f"You are using {self.config._attn_implementation} as attention type. However, non-absolute "
-                    'positional embeddings can not work with them. Please load the model with `attn_implementation="eager"`.'
-                )
->>>>>>> 919a4845
             attention_interface = ALL_ATTENTION_FUNCTIONS[self.config._attn_implementation]
 
         attn_output, attn_weights = attention_interface(
@@ -243,12 +188,6 @@
             attention_mask,
             dropout=0.0 if not self.training else self.dropout.p,
             scaling=self.scaling,
-<<<<<<< HEAD
-            head_mask=head_mask,
-=======
-            # only for relevant for non-absolute positional embeddings
-            use_cache=past_key_value is not None,
->>>>>>> 919a4845
             **kwargs,
         )
         attn_output = attn_output.reshape(*input_shape, -1).contiguous()
@@ -256,11 +195,7 @@
 
 
 class DummyBertCrossAttention(nn.Module):
-<<<<<<< HEAD
     def __init__(self, config, is_causal=False, layer_idx=None):
-=======
-    def __init__(self, config, position_embedding_type=None, is_causal=False, layer_idx=None):
->>>>>>> 919a4845
         super().__init__()
         if config.hidden_size % config.num_attention_heads != 0 and not hasattr(config, "embedding_size"):
             raise ValueError(
@@ -279,15 +214,6 @@
         self.value = nn.Linear(config.hidden_size, self.all_head_size)
 
         self.dropout = nn.Dropout(config.attention_probs_dropout_prob)
-<<<<<<< HEAD
-=======
-        self.position_embedding_type = position_embedding_type or getattr(
-            config, "position_embedding_type", "absolute"
-        )
-        if self.position_embedding_type == "relative_key" or self.position_embedding_type == "relative_key_query":
-            self.max_position_embeddings = config.max_position_embeddings
-            self.distance_embedding = nn.Embedding(2 * config.max_position_embeddings - 1, self.attention_head_size)
->>>>>>> 919a4845
 
         self.is_causal = is_causal
         self.layer_idx = layer_idx
@@ -297,10 +223,6 @@
         hidden_states: torch.Tensor,
         encoder_hidden_states: Optional[torch.FloatTensor] = None,
         attention_mask: Optional[torch.FloatTensor] = None,
-<<<<<<< HEAD
-        head_mask: Optional[torch.FloatTensor] = None,
-=======
->>>>>>> 919a4845
         past_key_value: Optional[EncoderDecoderCache] = None,
         **kwargs: Unpack[TransformersKwargs],
     ) -> tuple[torch.Tensor]:
@@ -333,14 +255,6 @@
 
         attention_interface: Callable = eager_attention_forward
         if self.config._attn_implementation != "eager":
-<<<<<<< HEAD
-=======
-            if self.position_embedding_type != "absolute":
-                raise ValueError(
-                    f"You are using {self.config._attn_implementation} as attention type. However, non-absolute "
-                    'positional embeddings can not work with them. Please load the model with `attn_implementation="eager"`.'
-                )
->>>>>>> 919a4845
             attention_interface = ALL_ATTENTION_FUNCTIONS[self.config._attn_implementation]
 
         attn_output, attn_weights = attention_interface(
@@ -351,12 +265,6 @@
             attention_mask,
             dropout=0.0 if not self.training else self.dropout.p,
             scaling=self.scaling,
-<<<<<<< HEAD
-            head_mask=head_mask,
-=======
-            # only for relevant for non-absolute positional embeddings
-            use_cache=past_key_value is not None,
->>>>>>> 919a4845
             **kwargs,
         )
         attn_output = attn_output.reshape(bsz, tgt_len, -1).contiguous()
@@ -378,23 +286,11 @@
 
 
 class DummyBertAttention(nn.Module):
-<<<<<<< HEAD
     def __init__(self, config, is_causal=False, layer_idx=None, is_cross_attention=False):
         super().__init__()
         self.is_cross_attention = is_cross_attention
         attention_class = DummyBertCrossAttention if is_cross_attention else DummyBertSelfAttention
         self.self = attention_class(config, is_causal=is_causal, layer_idx=layer_idx)
-=======
-    def __init__(
-        self, config, position_embedding_type=None, is_causal=False, layer_idx=None, is_cross_attention=False
-    ):
-        super().__init__()
-        self.is_cross_attention = is_cross_attention
-        attention_class = DummyBertCrossAttention if is_cross_attention else DummyBertSelfAttention
-        self.self = attention_class(
-            config, position_embedding_type=position_embedding_type, is_causal=is_causal, layer_idx=layer_idx
-        )
->>>>>>> 919a4845
         self.output = DummyBertSelfOutput(config)
         self.pruned_heads = set()
 
@@ -431,10 +327,6 @@
             hidden_states,
             encoder_hidden_states=encoder_hidden_states,
             attention_mask=attention_mask,
-<<<<<<< HEAD
-            head_mask=head_mask,
-=======
->>>>>>> 919a4845
             past_key_value=past_key_value,
             cache_position=cache_position,
             **kwargs,
@@ -485,10 +377,6 @@
                 raise ValueError(f"{self} should be used as a decoder model if cross attention is added")
             self.crossattention = DummyBertAttention(
                 config,
-<<<<<<< HEAD
-=======
-                position_embedding_type="absolute",
->>>>>>> 919a4845
                 is_causal=False,
                 layer_idx=layer_idx,
                 is_cross_attention=True,
@@ -509,10 +397,6 @@
         self_attention_output, _ = self.attention(
             hidden_states,
             attention_mask,
-<<<<<<< HEAD
-            head_mask,
-=======
->>>>>>> 919a4845
             past_key_value=past_key_value,
             cache_position=cache_position,
             **kwargs,
@@ -529,10 +413,6 @@
             cross_attention_output, _ = self.crossattention(
                 self_attention_output,
                 None,  # attention_mask
-<<<<<<< HEAD
-                head_mask,
-=======
->>>>>>> 919a4845
                 encoder_hidden_states,
                 encoder_attention_mask,
                 past_key_value=past_key_value,
@@ -569,11 +449,6 @@
         **kwargs: Unpack[TransformersKwargs],
     ) -> Union[tuple[torch.Tensor], BaseModelOutputWithPastAndCrossAttentions]:
         for i, layer_module in enumerate(self.layer):
-<<<<<<< HEAD
-            layer_head_mask = head_mask[i] if head_mask is not None else None
-
-=======
->>>>>>> 919a4845
             hidden_states = layer_module(
                 hidden_states,
                 attention_mask,
@@ -706,11 +581,6 @@
 
         self.pooler = DummyBertPooler(config) if add_pooling_layer else None
 
-<<<<<<< HEAD
-=======
-        self.position_embedding_type = config.position_embedding_type
-
->>>>>>> 919a4845
         # Initialize weights and apply final processing
         self.post_init()
 
@@ -795,23 +665,9 @@
             past_key_values=past_key_values,
         )
 
-<<<<<<< HEAD
-        # Prepare head mask if needed
-        # 1.0 in head_mask indicate we keep the head
-        # attention_probs has shape bsz x n_heads x N x N
-        # input head_mask has shape [num_heads] or [num_hidden_layers x num_heads]
-        # and head_mask is converted to shape [num_hidden_layers x batch x num_heads x seq_length x seq_length]
-        head_mask = self.get_head_mask(head_mask, self.config.num_hidden_layers)
-
         encoder_outputs = self.encoder(
             embedding_output,
             attention_mask=attention_mask,
-            head_mask=head_mask,
-=======
-        encoder_outputs = self.encoder(
-            embedding_output,
-            attention_mask=attention_mask,
->>>>>>> 919a4845
             encoder_hidden_states=encoder_hidden_states,
             encoder_attention_mask=encoder_attention_mask,
             past_key_values=past_key_values,
@@ -891,11 +747,6 @@
             if "flash" in self.config._attn_implementation:
                 attention_mask = attention_mask if 0 in attention_mask else None
             elif self.config._attn_implementation == "sdpa":
-<<<<<<< HEAD
-                # output_attentions=True & head_mask can not be supported when using SDPA, fall back to
-                # the manual implementation that requires a 4D causal mask in all cases.
-=======
->>>>>>> 919a4845
                 # [bsz, seq_len] -> [bsz, 1, tgt_seq_len, src_seq_len]
                 attention_mask = _prepare_4d_attention_mask_for_sdpa(attention_mask, inputs_embeds.dtype)
             elif self.config._attn_implementation == "flex_attention":
@@ -919,11 +770,6 @@
             if "flash" in self.config._attn_implementation:
                 encoder_attention_mask = encoder_attention_mask if 0 in encoder_attention_mask else None
             elif self.config._attn_implementation == "sdpa":
-<<<<<<< HEAD
-                # output_attentions=True & cross_attn_head_mask can not be supported when using SDPA, and we fall back on
-                # the manual implementation that requires a 4D causal mask in all cases.
-=======
->>>>>>> 919a4845
                 # [bsz, seq_len] -> [bsz, 1, tgt_seq_len, src_seq_len]
                 encoder_attention_mask = _prepare_4d_attention_mask_for_sdpa(
                     encoder_attention_mask,
