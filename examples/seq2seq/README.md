--- conflicted
+++ resolved
@@ -78,11 +78,6 @@
     --num_train_epochs 1 \
     --model_name_or_path facebook/bart-large
 ```
-
-<<<<<<< HEAD
-=======
-
->>>>>>> eae6d8d1
 
 ### Translation Finetuning
 
@@ -128,26 +123,6 @@
 model = AutoModelForSeq2SeqLM.from_pretrained(f'{output_dir}/best_tfmr')
 ```
 
-<<<<<<< HEAD
-=======
-#### XSUM Shared Task
-Compare XSUM results with others by using `--logger_name wandb_shared`. This requires `wandb` registration.
-
-Here is an example command, but you can do whatever you want. Hopefully this will make debugging and collaboration easier!
-```bash
-WANDB_PROJECT='hf_xsum' ./finetune.sh \
-    --data_dir $XSUM_DIR \
-    --output_dir xsum_frozen_embs \
-    --model_name_or_path facebook/bart-large \
-    --train_batch_size 16 --eval_batch_size 16 --freeze_embeds --freeze_encoder \
-    --num_train_epochs 6 \
-    --max_target_length=60 --val_max_target_length=60 --test_max_target_length=100 \
-    --logger_name wandb
-```
-
-You can see your wandb logs [here](https://app.wandb.ai/sshleifer/hf_xsum?workspace=user-)
-
->>>>>>> eae6d8d1
 ### Evaluation Commands
 
 To create summaries for each article in dataset, we use `run_eval.py`, here are a few commands that run eval for different tasks and models.
