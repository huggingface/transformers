--- conflicted
+++ resolved
@@ -264,7 +264,6 @@
 
         if self.hparams.sortish_sampler and type_path == "train":
             sampler = dataset.make_sortish_sampler(batch_size, distributed=self.hparams.gpus > 1)
-<<<<<<< HEAD
             return DataLoader(
                 dataset,
                 batch_size=batch_size,
@@ -275,9 +274,7 @@
             )
 
         elif self.hparams.max_tokens_per_batch is not None and type_path == "train":
-            # batch_sampler = pickle_load('dynamic_batches.pkl')
-            # batch_by_size
-            batch_sampler = dataset.make_dynamic_sampler(self.hparams.max_tokens_per_batch)  # TODO(SS): shuffle this
+            batch_sampler = dataset.make_dynamic_sampler(self.hparams.max_tokens_per_batch)
             return DataLoader(
                 dataset,
                 batch_sampler=batch_sampler,
@@ -295,19 +292,6 @@
                 num_workers=self.num_workers,
                 sampler=None,
             )
-=======
-            shuffle = False
-
-        dataloader = DataLoader(
-            dataset,
-            batch_size=batch_size,
-            collate_fn=dataset.collate_fn,
-            shuffle=shuffle,
-            num_workers=self.num_workers,
-            sampler=sampler,
-        )
-        return dataloader
->>>>>>> 77950c48
 
     def train_dataloader(self) -> DataLoader:
         dataloader = self.get_dataloader("train", batch_size=self.hparams.train_batch_size, shuffle=True)
