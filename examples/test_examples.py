--- conflicted
+++ resolved
@@ -22,12 +22,8 @@
 
 import torch
 
-<<<<<<< HEAD
 from transformers.file_utils import is_apex_available
-from transformers.testing_utils import torch_device
-=======
-from transformers.testing_utils import TestCasePlus
->>>>>>> 0f94151d
+from transformers.testing_utils import torch_device, TestCasePlus
 
 
 SRC_DIRS = [
@@ -57,7 +53,6 @@
     return args.f
 
 
-<<<<<<< HEAD
 def is_cuda_and_apex_avaliable():
     is_using_cuda = torch.cuda.is_available() and torch_device == "cuda"
     return is_using_cuda and is_apex_available()
@@ -67,10 +62,7 @@
     shutil.rmtree(path, ignore_errors=True)
 
 
-class ExamplesTests(unittest.TestCase):
-=======
 class ExamplesTests(TestCasePlus):
->>>>>>> 0f94151d
     def test_run_glue(self):
         stream_handler = logging.StreamHandler(sys.stdout)
         logger.addHandler(stream_handler)
@@ -92,7 +84,6 @@
             --warmup_steps=2
             --seed=42
             --max_seq_length=128
-<<<<<<< HEAD
             """
         output_dir = "./tests/fixtures/tests_samples/temp_dir_{}".format(hash(testargs))
         testargs += "--output_dir " + output_dir
@@ -100,9 +91,6 @@
 
         if is_cuda_and_apex_avaliable():
             testargs.append("--fp16")
-=======
-            """.split()
->>>>>>> 0f94151d
 
         with patch.object(sys, "argv", testargs):
             result = run_glue.main()
@@ -163,7 +151,6 @@
             --do_train
             --do_eval
             --num_train_epochs=1
-<<<<<<< HEAD
             """
         output_dir = "./tests/fixtures/tests_samples/temp_dir_{}".format(hash(testargs))
         testargs += "--output_dir " + output_dir
@@ -171,10 +158,6 @@
 
         if torch_device != "cuda":
             testargs.append("--no_cuda")
-=======
-            --no_cuda
-            """.split()
->>>>>>> 0f94151d
 
         with patch.object(sys, "argv", testargs):
             result = run_language_modeling.main()
