# coding=utf-8
# Copyright 2019-present, the HuggingFace Inc. team.
#
# Licensed under the Apache License, Version 2.0 (the "License");
# you may not use this file except in compliance with the License.
# You may obtain a copy of the License at
#
#     http://www.apache.org/licenses/LICENSE-2.0
#
# Unless required by applicable law or agreed to in writing, software
# distributed under the License is distributed on an "AS IS" BASIS,
# WITHOUT WARRANTIES OR CONDITIONS OF ANY KIND, either express or implied.
# See the License for the specific language governing permissions and
# limitations under the License.
"""
Preprocessing script before training DistilBERT.
"""
<<<<<<< HEAD
from transformers import BertForPreTraining
=======
from pytorch_transformers import BertForMaskedLM, RobertaForMaskedLM
>>>>>>> 128a93c4
import torch
import argparse

if __name__ == '__main__':
    parser = argparse.ArgumentParser(description="Extraction some layers of the full BertForMaskedLM or RObertaForMaskedLM for Transfer Learned Distillation")
    parser.add_argument("--model_type", default="bert", choices=["bert", "roberta"])
    parser.add_argument("--model_name", default='bert-base-uncased', type=str)
    parser.add_argument("--dump_checkpoint", default='serialization_dir/tf_bert-base-uncased_0247911.pth', type=str)
    parser.add_argument("--vocab_transform", action='store_true')
    args = parser.parse_args()


    if args.model_type == 'bert':
        model = BertForMaskedLM.from_pretrained(args.model_name)
        prefix = 'bert'
    elif args.model_type == 'roberta':
        model = RobertaForMaskedLM.from_pretrained(args.model_name)
        prefix = 'roberta'

    state_dict = model.state_dict()
    compressed_sd = {}

    for w in ['word_embeddings', 'position_embeddings']:
        compressed_sd[f'distilbert.embeddings.{w}.weight'] = \
            state_dict[f'{prefix}.embeddings.{w}.weight']
    for w in ['weight', 'bias']:
        compressed_sd[f'distilbert.embeddings.LayerNorm.{w}'] = \
            state_dict[f'{prefix}.embeddings.LayerNorm.{w}']

    std_idx = 0
    for teacher_idx in [0, 2, 4, 7, 9, 11]:
        for w in ['weight', 'bias']:
            compressed_sd[f'distilbert.transformer.layer.{std_idx}.attention.q_lin.{w}'] = \
                state_dict[f'{prefix}.encoder.layer.{teacher_idx}.attention.self.query.{w}']
            compressed_sd[f'distilbert.transformer.layer.{std_idx}.attention.k_lin.{w}'] = \
                state_dict[f'{prefix}.encoder.layer.{teacher_idx}.attention.self.key.{w}']
            compressed_sd[f'distilbert.transformer.layer.{std_idx}.attention.v_lin.{w}'] = \
                state_dict[f'{prefix}.encoder.layer.{teacher_idx}.attention.self.value.{w}']

            compressed_sd[f'distilbert.transformer.layer.{std_idx}.attention.out_lin.{w}'] = \
                state_dict[f'{prefix}.encoder.layer.{teacher_idx}.attention.output.dense.{w}']
            compressed_sd[f'distilbert.transformer.layer.{std_idx}.sa_layer_norm.{w}'] = \
                state_dict[f'{prefix}.encoder.layer.{teacher_idx}.attention.output.LayerNorm.{w}']

            compressed_sd[f'distilbert.transformer.layer.{std_idx}.ffn.lin1.{w}'] = \
                state_dict[f'{prefix}.encoder.layer.{teacher_idx}.intermediate.dense.{w}']
            compressed_sd[f'distilbert.transformer.layer.{std_idx}.ffn.lin2.{w}'] = \
                state_dict[f'{prefix}.encoder.layer.{teacher_idx}.output.dense.{w}']
            compressed_sd[f'distilbert.transformer.layer.{std_idx}.output_layer_norm.{w}'] = \
                state_dict[f'{prefix}.encoder.layer.{teacher_idx}.output.LayerNorm.{w}']
        std_idx += 1

    if args.model_type == 'bert':
        compressed_sd[f'vocab_projector.weight'] = state_dict[f'cls.predictions.decoder.weight']
        compressed_sd[f'vocab_projector.bias'] = state_dict[f'cls.predictions.bias']
        if args.vocab_transform:
            for w in ['weight', 'bias']:
                compressed_sd[f'vocab_transform.{w}'] = state_dict[f'cls.predictions.transform.dense.{w}']
                compressed_sd[f'vocab_layer_norm.{w}'] = state_dict[f'cls.predictions.transform.LayerNorm.{w}']
    elif args.model_type == 'roberta':
        compressed_sd[f'vocab_projector.weight'] = state_dict[f'lm_head.decoder.weight']
        compressed_sd[f'vocab_projector.bias'] = state_dict[f'lm_head.bias']
        if args.vocab_transform:
            for w in ['weight', 'bias']:
                compressed_sd[f'vocab_transform.{w}'] = state_dict[f'lm_head.dense.{w}']
                compressed_sd[f'vocab_layer_norm.{w}'] = state_dict[f'lm_head.layer_norm.{w}']

    print(f'N layers selected for distillation: {std_idx}')
    print(f'Number of params transfered for distillation: {len(compressed_sd.keys())}')

    print(f'Save transfered checkpoint to {args.dump_checkpoint}.')
    torch.save(compressed_sd, args.dump_checkpoint)<|MERGE_RESOLUTION|>--- conflicted
+++ resolved
@@ -15,11 +15,7 @@
 """
 Preprocessing script before training DistilBERT.
 """
-<<<<<<< HEAD
-from transformers import BertForPreTraining
-=======
-from pytorch_transformers import BertForMaskedLM, RobertaForMaskedLM
->>>>>>> 128a93c4
+from transformers import BertForMaskedLM, RobertaForMaskedLM
 import torch
 import argparse
 
