<!---
Copyright 2020 The HuggingFace Team. All rights reserved.

Licensed under the Apache License, Version 2.0 (the "License");
you may not use this file except in compliance with the License.
You may obtain a copy of the License at

    http://www.apache.org/licenses/LICENSE-2.0

Unless required by applicable law or agreed to in writing, software
distributed under the License is distributed on an "AS IS" BASIS,
WITHOUT WARRANTIES OR CONDITIONS OF ANY KIND, either express or implied.
See the License for the specific language governing permissions and
limitations under the License.
-->

<p align="center">
    <br>
    <img src="https://huggingface.co/datasets/huggingface/documentation-images/resolve/main/transformers_logo_name.png" width="400"/>
    <br>
</p>
<p align="center">
    <a href="https://circleci.com/gh/huggingface/transformers"><img alt="Build" src="https://img.shields.io/circleci/build/github/huggingface/transformers/main"></a>
    <a href="https://github.com/huggingface/transformers/blob/main/LICENSE"><img alt="GitHub" src="https://img.shields.io/github/license/huggingface/transformers.svg?color=blue"></a>
    <a href="https://huggingface.co/docs/transformers/index"><img alt="Documentation" src="https://img.shields.io/website/http/huggingface.co/docs/transformers/index.svg?down_color=red&down_message=offline&up_message=online"></a>
    <a href="https://github.com/huggingface/transformers/releases"><img alt="GitHub release" src="https://img.shields.io/github/release/huggingface/transformers.svg"></a>
    <a href="https://github.com/huggingface/transformers/blob/main/CODE_OF_CONDUCT.md"><img alt="Contributor Covenant" src="https://img.shields.io/badge/Contributor%20Covenant-v2.0%20adopted-ff69b4.svg"></a>
    <a href="https://zenodo.org/badge/latestdoi/155220641"><img src="https://zenodo.org/badge/155220641.svg" alt="DOI"></a>
</p>

<h4 align="center">
    <p>
        <a href="https://github.com/huggingface/transformers/">English</a> |
        <a href="https://github.com/huggingface/transformers/blob/main/i18n/README_zh-hans.md">简体中文</a> |
        <a href="https://github.com/huggingface/transformers/blob/main/i18n/README_zh-hant.md">繁體中文</a> |
        <b>한국어</b> |
        <a href="https://github.com/huggingface/transformers/blob/main/i18n/README_es.md">Español</a> |
        <a href="https://github.com/huggingface/transformers/blob/main/i18n/README_ja.md">日本語</a> |
        <a href="https://github.com/huggingface/transformers/blob/main/i18n/README_hd.md">हिन्दी</a> |
        <a href="https://github.com/huggingface/transformers/blob/main/i18n/README_ru.md">Русский</a> |
        <a href="https://github.com/huggingface/transformers/blob/main/i18n/README_pt-br.md">Рortuguês</a> |
        <a href="https://github.com/huggingface/transformers/blob/main/i18n/README_te.md">తెలుగు</a> |
        <a href="https://github.com/huggingface/transformers/blob/main/i18n/README_fr.md">Français</a> |
        <a href="https://github.com/huggingface/transformers/blob/main/i18n/README_de.md">Deutsch</a> |
        <a href="https://github.com/huggingface/transformers/blob/main/i18n/README_vi.md">Tiếng Việt</a> |
        <a href="https://github.com/huggingface/transformers/blob/main/i18n/README_ar.md">العربية</a> |
<<<<<<< HEAD
=======
        <a href="https://github.com/huggingface/transformers/blob/main/i18n/README_ur.md">اردو</a> |

>>>>>>> 68049b17
    </p>
</h4>

<h3 align="center">
    <p> Jax, Pytorch, TensorFlow를 위한 최첨단 머신러닝</p>
</h3>

<h3 align="center">
    <a href="https://hf.co/course"><img src="https://huggingface.co/datasets/huggingface/documentation-images/resolve/main/course_banner.png"></a>
</h3>

🤗 Transformers는 텍스트, 비전, 오디오와 같은 다양한 분야에서 여러 과제를 수행하는 수천 개의 사전 학습된 모델을 제공합니다.

제공되는 모델을 통해 다음 과제를 수행할 수 있습니다.
- 📝 텍스트: 100개 이상의 언어들로, 텍스트 분류, 정보 추출, 질문 답변, 요약, 번역 및 문장 생성
- 🖼️ 이미지: 이미지 분류(Image Classification), 객체 탐지(Object Detection) 및 분할(Segmentation)
- 🗣️ 오디오: 음성 인식(Speech Recognition) 및 오디오 분류(Audio Classification)

Transformer의 모델은 표를 통한 질의응답(Table QA), 광학 문자 인식(Optical Character Recognition), 스캔 한 문서에서 정보 추출, 비디오 분류 및 시각적 질의응답과 같은 **여러 분야가 결합된** 과제 또한 수행할 수 있습니다.

🤗 Transformers는 이러한 사전학습 모델을 빠르게 다운로드해 특정 텍스트에 사용하고, 원하는 데이터로 fine-tuning해 커뮤니티나 우리의 [모델 허브](https://huggingface.co/models)에 공유할 수 있도록 API를 제공합니다. 또한, 모델 구조를 정의하는 각 파이썬 모듈은 완전히 독립적이여서 연구 실험을 위해 손쉽게 수정할 수 있습니다.

🤗 Transformers는 가장 유명한 3개의 딥러닝 라이브러리를 지원합니다. 이들은 서로 완벽히 연동됩니다 — [Jax](https://jax.readthedocs.io/en/latest/), [PyTorch](https://pytorch.org/), [TensorFlow](https://www.tensorflow.org/). 간단하게 이 라이브러리 중 하나로 모델을 학습하고, 또 다른 라이브러리로 추론을 위해 모델을 불러올 수 있습니다.

## 온라인 데모

대부분의 모델을 [모델 허브](https://huggingface.co/models) 페이지에서 바로 테스트해 볼 수 있습니다. 공개 및 비공개 모델을 위한 [비공개 모델 호스팅, 버전 관리, 추론 API](https://huggingface.co/pricing)도 제공합니다.

아래 몇 가지 예시가 있습니다:  

자연어 처리:   
- [BERT로 마스킹된 단어 완성하기](https://huggingface.co/google-bert/bert-base-uncased?text=Paris+is+the+%5BMASK%5D+of+France)
- [Electra를 이용한 개체명 인식](https://huggingface.co/dbmdz/electra-large-discriminator-finetuned-conll03-english?text=My+name+is+Sarah+and+I+live+in+London+city)
- [GPT-2로 텍스트 생성하기](https://huggingface.co/openai-community/gpt2?text=A+long+time+ago%2C+)
- [RoBERTa로 자연어 추론하기](https://huggingface.co/FacebookAI/roberta-large-mnli?text=The+dog+was+lost.+Nobody+lost+any+animal)
- [BART를 이용한 요약](https://huggingface.co/facebook/bart-large-cnn?text=The+tower+is+324+metres+%281%2C063+ft%29+tall%2C+about+the+same+height+as+an+81-storey+building%2C+and+the+tallest+structure+in+Paris.+Its+base+is+square%2C+measuring+125+metres+%28410+ft%29+on+each+side.+During+its+construction%2C+the+Eiffel+Tower+surpassed+the+Washington+Monument+to+become+the+tallest+man-made+structure+in+the+world%2C+a+title+it+held+for+41+years+until+the+Chrysler+Building+in+New+York+City+was+finished+in+1930.+It+was+the+first+structure+to+reach+a+height+of+300+metres.+Due+to+the+addition+of+a+broadcasting+aerial+at+the+top+of+the+tower+in+1957%2C+it+is+now+taller+than+the+Chrysler+Building+by+5.2+metres+%2817+ft%29.+Excluding+transmitters%2C+the+Eiffel+Tower+is+the+second+tallest+free-standing+structure+in+France+after+the+Millau+Viaduct)
- [DistilBERT를 이용한 질문 답변](https://huggingface.co/distilbert/distilbert-base-uncased-distilled-squad?text=Which+name+is+also+used+to+describe+the+Amazon+rainforest+in+English%3F&context=The+Amazon+rainforest+%28Portuguese%3A+Floresta+Amaz%C3%B4nica+or+Amaz%C3%B4nia%3B+Spanish%3A+Selva+Amaz%C3%B3nica%2C+Amazon%C3%ADa+or+usually+Amazonia%3B+French%3A+For%C3%AAt+amazonienne%3B+Dutch%3A+Amazoneregenwoud%29%2C+also+known+in+English+as+Amazonia+or+the+Amazon+Jungle%2C+is+a+moist+broadleaf+forest+that+covers+most+of+the+Amazon+basin+of+South+America.+This+basin+encompasses+7%2C000%2C000+square+kilometres+%282%2C700%2C000+sq+mi%29%2C+of+which+5%2C500%2C000+square+kilometres+%282%2C100%2C000+sq+mi%29+are+covered+by+the+rainforest.+This+region+includes+territory+belonging+to+nine+nations.+The+majority+of+the+forest+is+contained+within+Brazil%2C+with+60%25+of+the+rainforest%2C+followed+by+Peru+with+13%25%2C+Colombia+with+10%25%2C+and+with+minor+amounts+in+Venezuela%2C+Ecuador%2C+Bolivia%2C+Guyana%2C+Suriname+and+French+Guiana.+States+or+departments+in+four+nations+contain+%22Amazonas%22+in+their+names.+The+Amazon+represents+over+half+of+the+planet%27s+remaining+rainforests%2C+and+comprises+the+largest+and+most+biodiverse+tract+of+tropical+rainforest+in+the+world%2C+with+an+estimated+390+billion+individual+trees+divided+into+16%2C000+species)
- [T5로 번역하기](https://huggingface.co/google-t5/t5-base?text=My+name+is+Wolfgang+and+I+live+in+Berlin)

컴퓨터 비전:
- [ViT와 함께하는 이미지 분류](https://huggingface.co/google/vit-base-patch16-224)
- [DETR로 객체 탐지하기](https://huggingface.co/facebook/detr-resnet-50)
- [SegFormer로 의미적 분할(semantic segmentation)하기](https://huggingface.co/nvidia/segformer-b0-finetuned-ade-512-512)
- [Mask2Former로 판옵틱 분할(panoptic segmentation)하기](https://huggingface.co/facebook/mask2former-swin-large-coco-panoptic)
- [Depth Anything으로 깊이 추정(depth estimation)하기](https://huggingface.co/docs/transformers/main/model_doc/depth_anything)
- [VideoMAE와 함께하는 비디오 분류](https://huggingface.co/docs/transformers/model_doc/videomae)
- [OneFormer로 유니버설 분할(universal segmentation)하기](https://huggingface.co/shi-labs/oneformer_ade20k_dinat_large)

오디오:
- [Whisper와 함께하는 자동 음성 인식](https://huggingface.co/openai/whisper-large-v3)
- [Wav2Vec2로 키워드 검출(keyword spotting)하기](https://huggingface.co/superb/wav2vec2-base-superb-ks)
- [Audio Spectrogram Transformer로 오디오 분류하기](https://huggingface.co/MIT/ast-finetuned-audioset-10-10-0.4593)

멀티 모달(Multimodal Task):
- [TAPAS로 표 안에서 질문 답변하기](https://huggingface.co/google/tapas-base-finetuned-wtq)
- [ViLT와 함께하는 시각적 질의응답](https://huggingface.co/dandelin/vilt-b32-finetuned-vqa)
- [LLaVa로 이미지에 설명 넣기](https://huggingface.co/llava-hf/llava-1.5-7b-hf)
- [SigLIP와 함께하는 제로 샷(zero-shot) 이미지 분류](https://huggingface.co/google/siglip-so400m-patch14-384)
- [LayoutLM으로 문서 안에서 질문 답변하기](https://huggingface.co/impira/layoutlm-document-qa)
- [X-CLIP과 함께하는 제로 샷(zero-shot) 비디오 분류](https://huggingface.co/docs/transformers/model_doc/xclip)
- [OWLv2로 진행하는 제로 샷(zero-shot) 객체 탐지](https://huggingface.co/docs/transformers/en/model_doc/owlv2)
- [CLIPSeg로 진행하는 제로 샷(zero-shot) 이미지 분할](https://huggingface.co/docs/transformers/model_doc/clipseg)
- [SAM과 함께하는 자동 마스크 생성](https://huggingface.co/docs/transformers/model_doc/sam)

**[Transformer와 글쓰기](https://transformer.huggingface.co)** 는 이 저장소의 텍스트 생성 능력에 관한 Hugging Face 팀의 공식 데모입니다.

## Transformers를 사용한 100개의 프로젝트

Transformers는 사전 학습된 모델들을 이용하는 도구를 넘어 Transformers와 함께 빌드 된 프로젝트 및 Hugging Face Hub를 위한 하나의 커뮤니티입니다. 우리는 Transformers를 통해 개발자, 연구자, 학생, 교수, 엔지니어 및 모든 이들이 꿈을 품은 프로젝트(Dream Project)를 빌드 할 수 있길 바랍니다.

Transformers에 달린 100,000개의 별을 축하하기 위해, 우리는 커뮤니티를 주목하고자 Transformers를 품고 빌드 된 100개의 어마어마한 프로젝트들을 선별하여 [awesome-transformers](https://github.com/huggingface/transformers/blob/main/awesome-transformers.md) 페이지에 나열하였습니다.

만일 소유한 혹은 사용하고 계신 프로젝트가 이 리스트에 꼭 등재되어야 한다고 믿으신다면, PR을 열고 추가하여 주세요!

## Hugging Face 팀과 직접 대화하고 싶으신가요?

<a target="_blank" href="https://huggingface.co/support">
    <img alt="HuggingFace Expert Acceleration Program" src="https://cdn-media.huggingface.co/marketing/transformers/new-support-improved.png" style="max-width: 600px; border: 1px solid #eee; border-radius: 4px; box-shadow: 0 1px 2px 0 rgba(0, 0, 0, 0.05);">
</a><br>

## 퀵 투어

주어진 입력(텍스트, 이미지, 오디오, ...)에 바로 모델을 사용할 수 있도록, 우리는 `pipeline` API를 제공합니다. Pipeline은 사전학습 모델과 그 모델을 학습할 때 적용한 전처리 방식을 하나로 합칩니다. 다음은 긍정적인 텍스트와 부정적인 텍스트를 분류하기 위해 pipeline을 사용한 간단한 예시입니다:

```python
>>> from transformers import pipeline

# Allocate a pipeline for sentiment-analysis
>>> classifier = pipeline('sentiment-analysis')
>>> classifier('We are very happy to introduce pipeline to the transformers repository.')
[{'label': 'POSITIVE', 'score': 0.9996980428695679}]
```

코드의 두 번째 줄은 pipeline이 사용하는 사전학습 모델을 다운로드하고 캐시로 저장합니다. 세 번째 줄에선 그 모델이 주어진 텍스트를 평가합니다. 여기서 모델은 99.97%의 확률로 텍스트가 긍정적이라고 평가했습니다.

자연어 처리(NLP) 뿐만 아니라 컴퓨터 비전, 발화(Speech) 과제들을 사전 학습된 `pipeline`으로 바로 수행할 수 있습니다. 예를 들어, 사진에서 손쉽게 객체들을 탐지할 수 있습니다.:

``` python
>>> import requests
>>> from PIL import Image
>>> from transformers import pipeline

# 귀여운 고양이가 있는 이미지를 다운로드하세요
>>> url = "https://huggingface.co/datasets/huggingface/documentation-images/resolve/main/coco_sample.png"
>>> image_data = requests.get(url, stream=True).raw
>>> image = Image.open(image_data)

# 객체 감지를 위한 파이프라인을 할당하세요
>>> object_detector = pipeline('object-detection')
>>> object_detector(image)
[{'score': 0.9982201457023621,
  'label': 'remote',
  'box': {'xmin': 40, 'ymin': 70, 'xmax': 175, 'ymax': 117}},
 {'score': 0.9960021376609802,
  'label': 'remote',
  'box': {'xmin': 333, 'ymin': 72, 'xmax': 368, 'ymax': 187}},
 {'score': 0.9954745173454285,
  'label': 'couch',
  'box': {'xmin': 0, 'ymin': 1, 'xmax': 639, 'ymax': 473}},
 {'score': 0.9988006353378296,
  'label': 'cat',
  'box': {'xmin': 13, 'ymin': 52, 'xmax': 314, 'ymax': 470}},
 {'score': 0.9986783862113953,
  'label': 'cat',
  'box': {'xmin': 345, 'ymin': 23, 'xmax': 640, 'ymax': 368}}]
```
위와 같이, 우리는 이미지에서 탐지된 객체들에 대하여 객체를 감싸는 박스와 확률 리스트를 얻을 수 있습니다. 왼쪽이 원본 이미지이며 오른쪽은 해당 이미지에 탐지된 결과를 표시하였습니다.
<h3 align="center">
    <a><img src="https://huggingface.co/datasets/huggingface/documentation-images/resolve/main/coco_sample.png" width="400"></a>
    <a><img src="https://huggingface.co/datasets/huggingface/documentation-images/resolve/main/coco_sample_post_processed.png" width="400"></a>
</h3>

[이 튜토리얼](https://huggingface.co/docs/transformers/ko/task_summary)에서 `pipeline` API가 지원하는 다양한 과제를 확인할 수 있습니다.

코드 3줄로 원하는 과제에 맞게 사전학습 모델을 다운로드 받고 사용할 수 있습니다. 다음은 PyTorch 버전입니다:
```python
>>> from transformers import AutoTokenizer, AutoModel

>>> tokenizer = AutoTokenizer.from_pretrained("google-bert/bert-base-uncased")
>>> model = AutoModel.from_pretrained("google-bert/bert-base-uncased")

>>> inputs = tokenizer("Hello world!", return_tensors="pt")
>>> outputs = model(**inputs)
```
다음은 TensorFlow 버전입니다:
```python
>>> from transformers import AutoTokenizer, TFAutoModel

>>> tokenizer = AutoTokenizer.from_pretrained("google-bert/bert-base-uncased")
>>> model = TFAutoModel.from_pretrained("google-bert/bert-base-uncased")

>>> inputs = tokenizer("Hello world!", return_tensors="tf")
>>> outputs = model(**inputs)
```

토크나이저는 사전학습 모델의 모든 전처리를 책임집니다. 그리고 (위의 예시처럼) 1개의 스트링이나 리스트도 처리할 수 있습니다. 토크나이저는 딕셔너리를 반환하는데, 이는 다운스트림 코드에 사용하거나 언패킹 연산자 ** 를 이용해 모델에 바로 전달할 수도 있습니다.

모델 자체는 일반적으로 사용되는 [Pytorch `nn.Module`](https://pytorch.org/docs/stable/nn.html#torch.nn.Module)나 [TensorFlow `tf.keras.Model`](https://www.tensorflow.org/api_docs/python/tf/keras/Model)입니다. [이 튜토리얼](https://huggingface.co/docs/transformers/ko/training)은 이러한 모델을 표준적인 PyTorch나 TensorFlow 학습 과정에서 사용하는 방법, 또는 새로운 데이터로 fine-tune하기 위해 `Trainer` API를 사용하는 방법을 설명해 줍니다.

## 왜 transformers를 사용해야 할까요?

1. 손쉽게 사용할 수 있는 최첨단 모델:
    - 자연어 이해(NLU)와 생성(NLG), 컴퓨터 비전, 오디오 과제에서 뛰어난 성능을 보입니다.
    - 교육자와 실무자에게 진입 장벽이 낮습니다.
    - 3개의 클래스만 배우면 바로 사용할 수 있습니다.
    - 하나의 API로 모든 사전학습 모델을 사용할 수 있습니다.

1. 더 적은 계산 비용, 더 적은 탄소 발자국:
    - 연구자들은 모델을 계속 다시 학습시키는 대신 학습된 모델을 공유할 수 있습니다.
    - 실무자들은 학습에 필요한 시간과 비용을 절약할 수 있습니다.
    - 모든 분야를 통틀어서 400,000개 이상의 사전 학습된 모델이 있는 수십 개의 아키텍처.

1. 모델의 각 생애주기에 적합한 프레임워크:
    - 코드 3줄로 최첨단 모델을 학습하세요.
    - 자유롭게 모델을 TF2.0나 PyTorch 프레임워크로 변환하세요.
    - 학습, 평가, 공개 등 각 단계에 맞는 프레임워크를 원하는대로 선택하세요.

1. 필요한 대로 모델이나 예시를 커스터마이즈하세요:
    - 우리는 저자가 공개한 결과를 재현하기 위해 각 모델 구조의 예시를 제공합니다.
    - 모델 내부 구조는 가능한 일관적으로 공개되어 있습니다.
    - 빠른 실험을 위해 모델 파일은 라이브러리와 독립적으로 사용될 수 있습니다.

## 왜 transformers를 사용하지 말아야 할까요?

- 이 라이브러리는 신경망 블록을 만들기 위한 모듈이 아닙니다. 연구자들이 여러 파일을 살펴보지 않고 바로 각 모델을 사용할 수 있도록, 모델 파일 코드의 추상화 수준을 적정하게 유지했습니다.
- 학습 API는 모든 모델에 적용할 수 있도록 만들어지진 않았지만, 라이브러리가 제공하는 모델들에 적용할 수 있도록 최적화되었습니다. 일반적인 머신 러닝을 위해선, 다른 라이브러리를 사용하세요(예를 들면, [Accelerate](https://huggingface.co/docs/accelerate/index)).
- 가능한 많은 사용 예시를 보여드리고 싶어서, [예시 폴더](https://github.com/huggingface/transformers/tree/main/examples)의 스크립트를 준비했습니다. 이 스크립트들을 수정 없이 특정한 문제에 바로 적용하지 못할 수 있습니다. 필요에 맞게 일부 코드를 수정해야 할 수 있습니다.

## 설치

### pip로 설치하기

이 저장소는 Python 3.8+, Flax 0.4.1+, PyTorch 1.11+, TensorFlow 2.6+에서 테스트 되었습니다.

[가상 환경](https://docs.python.org/3/library/venv.html)에 🤗 Transformers를 설치하세요. Python 가상 환경에 익숙하지 않다면, [사용자 가이드](https://packaging.python.org/guides/installing-using-pip-and-virtual-environments/)를 확인하세요.

우선, 사용할 Python 버전으로 가상 환경을 만들고 실행하세요.

그 다음, Flax, PyTorch, TensorFlow 중 적어도 하나는 설치해야 합니다.
플랫폼에 맞는 설치 명령어를 확인하기 위해 [TensorFlow 설치 페이지](https://www.tensorflow.org/install/), [PyTorch 설치 페이지](https://pytorch.org/get-started/locally/#start-locally), [Flax 설치 페이지](https://github.com/google/flax#quick-install)를 확인하세요.

이들 중 적어도 하나가 설치되었다면, 🤗 Transformers는 다음과 같이 pip을 이용해 설치할 수 있습니다:

```bash
pip install transformers
```

예시들을 체험해보고 싶거나, 최최최첨단 코드를 원하거나, 새로운 버전이 나올 때까지 기다릴 수 없다면 [라이브러리를 소스에서 바로 설치](https://huggingface.co/docs/transformers/ko/installation#install-from-source)하셔야 합니다.

### conda로 설치하기

🤗 Transformers는 다음과 같이 conda로 설치할 수 있습니다:

```shell script
conda install conda-forge::transformers
```

> **_노트:_** `huggingface` 채널에서 `transformers`를 설치하는 것은 사용이 중단되었습니다.

Flax, PyTorch, TensorFlow 설치 페이지에서 이들을 conda로 설치하는 방법을 확인하세요.
> **_노트:_** 윈도우 환경에서 캐싱의 이점을 위해 개발자 모드를 활성화할 수 있습니다. 만약 여러분에게 있어서 선택이 아닌 필수라면 [이 이슈](https://github.com/huggingface/huggingface_hub/issues/1062)를 통해 알려주세요.

## 모델 구조

**🤗 Transformers가 제공하는 [모든 모델 체크포인트](https://huggingface.co/models)** 는 huggingface.co [모델 허브](https://huggingface.co/models)에 완벽히 연동되어 있습니다. [개인](https://huggingface.co/users)과 [기관](https://huggingface.co/organizations)이 모델 허브에 직접 업로드할 수 있습니다.

현재 사용 가능한 모델 체크포인트의 개수: ![](https://img.shields.io/endpoint?url=https://huggingface.co/api/shields/models&color=brightgreen)

🤗 Transformers는 다음 모델들을 제공합니다: 각 모델의 요약은 [여기](https://huggingface.co/docs/transformers/ko/model_summary)서 확인하세요.

각 모델이 Flax, PyTorch, TensorFlow으로 구현되었는지 또는 🤗 Tokenizers 라이브러리가 지원하는 토크나이저를 사용하는지 확인하려면, [이 표](https://huggingface.co/docs/transformers/ko/index#supported-framework)를 확인하세요.

이 구현은 여러 데이터로 검증되었고 (예시 스크립트를 참고하세요) 오리지널 구현의 성능과 같아야 합니다. [도큐먼트](https://github.com/huggingface/transformers/tree/main/examples)의 Examples 섹션에서 성능에 대한 자세한 설명을 확인할 수 있습니다.

## 더 알아보기

| 섹션 | 설명 |
|-|-|
| [도큐먼트](https://huggingface.co/transformers/ko/) | 전체 API 도큐먼트와 튜토리얼 |
| [과제 요약](https://huggingface.co/docs/transformers/ko/task_summary) | 🤗 Transformers가 지원하는 과제들 |
| [전처리 튜토리얼](https://huggingface.co/docs/transformers/ko/preprocessing) | `Tokenizer` 클래스를 이용해 모델을 위한 데이터 준비하기 |
| [학습과 fine-tuning](https://huggingface.co/docs/transformers/ko/training) | 🤗 Transformers가 제공하는 모델 PyTorch/TensorFlow 학습 과정과 `Trainer` API에서 사용하기 |
| [퀵 투어: Fine-tuning/사용 스크립트](https://github.com/huggingface/transformers/tree/main/examples) | 다양한 과제에서 모델 fine-tuning하는 예시 스크립트 |
| [모델 공유 및 업로드](https://huggingface.co/docs/transformers/ko/model_sharing) | 커뮤니티에 fine-tune된 모델을 업로드 및 공유하기 |

## 인용

🤗 Transformers 라이브러리를 인용하고 싶다면, 이 [논문](https://www.aclweb.org/anthology/2020.emnlp-demos.6/)을 인용해 주세요:
```bibtex
@inproceedings{wolf-etal-2020-transformers,
    title = "Transformers: State-of-the-Art Natural Language Processing",
    author = "Thomas Wolf and Lysandre Debut and Victor Sanh and Julien Chaumond and Clement Delangue and Anthony Moi and Pierric Cistac and Tim Rault and Rémi Louf and Morgan Funtowicz and Joe Davison and Sam Shleifer and Patrick von Platen and Clara Ma and Yacine Jernite and Julien Plu and Canwen Xu and Teven Le Scao and Sylvain Gugger and Mariama Drame and Quentin Lhoest and Alexander M. Rush",
    booktitle = "Proceedings of the 2020 Conference on Empirical Methods in Natural Language Processing: System Demonstrations",
    month = oct,
    year = "2020",
    address = "Online",
    publisher = "Association for Computational Linguistics",
    url = "https://www.aclweb.org/anthology/2020.emnlp-demos.6",
    pages = "38--45"
}
```<|MERGE_RESOLUTION|>--- conflicted
+++ resolved
@@ -44,11 +44,7 @@
         <a href="https://github.com/huggingface/transformers/blob/main/i18n/README_de.md">Deutsch</a> |
         <a href="https://github.com/huggingface/transformers/blob/main/i18n/README_vi.md">Tiếng Việt</a> |
         <a href="https://github.com/huggingface/transformers/blob/main/i18n/README_ar.md">العربية</a> |
-<<<<<<< HEAD
-=======
         <a href="https://github.com/huggingface/transformers/blob/main/i18n/README_ur.md">اردو</a> |
-
->>>>>>> 68049b17
     </p>
 </h4>
 
